# Configuration

To get started configuring starship, create the following file: `~/.config/starship.toml`.

```sh
mkdir -p ~/.config && touch ~/.config/starship.toml
```

All configuration for starship is done in this [TOML](https://github.com/toml-lang/toml) file:

```toml
# Get editor completions based on the config schema
"$schema" = 'https://starship.rs/config-schema.json'

# Inserts a blank line between shell prompts
add_newline = true

# Replace the '❯' symbol in the prompt with '➜'
[character] # The name of the module we are configuring is 'character'
success_symbol = '[➜](bold green)' # The 'success_symbol' segment is being set to '➜' with the color 'bold green'

# Disable the package module, hiding it from the prompt completely
[package]
disabled = true
```

### Config File Location

You can change default configuration file location with `STARSHIP_CONFIG` environment variable:

```sh
export STARSHIP_CONFIG=~/example/non/default/path/starship.toml
```

Equivalently in PowerShell (Windows) would be adding this line to your `$PROFILE`:

```powershell
$ENV:STARSHIP_CONFIG = "$HOME\example\non\default\path\starship.toml"
```

Or for Cmd (Windows) would be adding this line to your `starship.lua`:

```lua
os.setenv('STARSHIP_CONFIG', 'C:\\Users\\user\\example\\non\\default\\path\\starship.toml')
```

### Logging

By default starship logs warnings and errors into a file named `~/.cache/starship/session_${STARSHIP_SESSION_KEY}.log`, where the session key is corresponding to an instance of your terminal.
This, however can be changed using the `STARSHIP_CACHE` environment variable:

```sh
export STARSHIP_CACHE=~/.starship/cache
```

Equivalently in PowerShell (Windows) would be adding this line to your `$PROFILE`:

```powershell
$ENV:STARSHIP_CACHE = "$HOME\AppData\Local\Temp"
```

Or for Cmd (Windows) would be adding this line to your `starship.lua`:

```lua
os.setenv('STARSHIP_CACHE', 'C:\\Users\\user\\AppData\\Local\\Temp')
```

### Terminology

**Module**: A component in the prompt giving information based on contextual information from your OS. For example, the "nodejs" module shows the version of Node.js that is currently installed on your computer, if your current directory is a Node.js project.

**Variable**: Smaller sub-components that contain information provided by the module. For example, the "version" variable in the "nodejs" module contains the current version of Node.js.

By convention, most modules have a prefix of default terminal color (e.g. `via` in "nodejs") and an empty space as a suffix.

### Strings

In TOML syntax, [text values](https://toml.io/en/v1.0.0#string) are declared with `'`, `"`, `'''`, or `"""`.

The following Starship syntax symbols have special usage in a format string and must be escaped to display as that character: `$ [ ] ( )`.

| Symbol | Type                      | Notes                                                  |
| ------ | ------------------------- | ------------------------------------------------------ |
| `'`    | literal string            | less escaping                                          |
| `"`    | string                    | more escaping                                          |
| `'''`  | multi-line literal string | less escaping                                          |
| `"""`  | multi-line string         | more escaping, newlines in declarations can be ignored |

For example:

```toml
# literal string
format = '☺\☻ '

# regular string
format = "☺\\☻ "

# escaping Starship symbols
format = '\[\$\] '
```

When using line breaks, multi-line declarations can be used.
For example, if you want to print a `$` symbol on a new line, the following values for `format` are equivalent:

```toml
# with literal string
format = '''

\$'''

# with multiline basic string
format = """

\\$"""

# with basic string
format = "\n\\$"
```

In multiline basic strings, newlines can be used for formatting without being present in the value by escaping them.

```toml
format = """
line1\
line1\
line1
line2\
line2\
line2
"""
```

### Format Strings

Format strings are the format that a module prints all its variables with.
Most modules have an entry called `format` that configures the display format of the module.
You can use texts, variables and text groups in a format string.

#### Variable

A variable contains a `$` symbol followed by the name of the variable.
The name of a variable can only contain letters, numbers and `_`.

For example:

- `'$version'` is a format string with a variable named `version`.
- `'$git_branch$git_commit'` is a format string with two variables named `git_branch` and `git_commit`.
- `'$git_branch $git_commit'` has the two variables separated with a space.

#### Text Group

A text group is made up of two different parts.

The first part, which is enclosed in a `[]`, is a [format string](#format-strings).
You can add texts, variables, or even nested text groups in it.

In the second part, which is enclosed in a `()`, is a [style string](#style-strings). This can be used to style the first part.

For example:

- `'[on](red bold)'` will print a string `on` with bold text colored red.
- `'[⌘ $version](bold green)'` will print a symbol `⌘` followed by the content of variable `version`, with bold text colored green.
- `'[a [b](red) c](green)'` will print `a b c` with `b` red, and `a` and `c` green.

#### Style Strings

Most modules in starship allow you to configure their display styles. This is done with an entry (usually called `style`) which is a string specifying the configuration. Here are some examples of style strings along with what they do. For details on the full syntax, consult the [advanced config guide](/advanced-config/).

- `'fg:green bg:blue'` sets green text on a blue background
- `'bg:blue fg:bright-green'` sets bright green text on a blue background
- `'bold fg:27'` sets bold text with [ANSI color](https://i.stack.imgur.com/KTSQa.png) 27
- `'underline bg:#bf5700'` sets underlined text on a burnt orange background
- `'bold italic fg:purple'` sets bold italic purple text
- `''` explicitly disables all styling

Note that what styling looks like will be controlled by your terminal emulator. For example, some terminal emulators will brighten the colors instead of bolding text, and some color themes use the same values for the normal and bright colors. Also, to get italic text, your terminal must support italics.

#### Conditional Format Strings

A conditional format string wrapped in `(` and `)` will not render if all variables inside are empty.

For example:

- `'(@$region)'` will show nothing if the variable `region` is `None` or empty string, otherwise `@` followed by the value of region.
- `'(some text)'` will always show nothing since there are no variables wrapped in the braces.
- When `$combined` is a shortcut for `\[$a$b\]`, `'($combined)'` will show nothing only if `$a` and `$b` are both `None`.
  This works the same as `'(\[$a$b\] )'`.

### Negative matching

Many modules have `detect_extensions`, `detect_files`, and `detect_folders` variables. These take
lists of strings to match or not match. "Negative" options, those which should not be matched, are
indicated with a leading '!' character. The presence of _any_ negative indicator in the directory
will result in the module not being matched.

Extensions are matched against both the characters after the last dot in a filename, and the
characters after the first dot in a filename. For example, `foo.bar.tar.gz` will be matched
against `bar.tar.gz` and `gz` in the `detect_extensions` variable. Files whose name begins with a
dot are not considered to have extensions at all.

To see how this works in practice, you could match TypeScript but not MPEG Transport Stream files thus:

```toml
detect_extensions = ['ts', '!video.ts', '!audio.ts']
```

## Prompt

This is the list of prompt-wide configuration options.

### Options

| Option            | Default                        | Description                                                                                                                                                                      |
| ----------------- | ------------------------------ | -------------------------------------------------------------------------------------------------------------------------------------------------------------------------------- |
| `format`          | [link](#default-prompt-format) | Configure the format of the prompt.                                                                                                                                              |
| `right_format`    | `''`                           | See [Enable Right Prompt](/advanced-config/#enable-right-prompt)                                                                                                                 |
| `scan_timeout`    | `30`                           | Timeout for starship to scan files (in milliseconds).                                                                                                                            |
| `command_timeout` | `500`                          | Timeout for commands executed by starship (in milliseconds).                                                                                                                     |
| `add_newline`     | `true`                         | Inserts blank line between shell prompts.                                                                                                                                        |
| `palette`         | `''`                           | Sets which color palette from `palettes` to use.                                                                                                                                 |
| `palettes`        | `{}`                           | Collection of color palettes that assign [colors](/advanced-config/#style-strings) to user-defined names. Note that color palettes cannot reference their own color definitions. |

### Example

```toml
# ~/.config/starship.toml

# Use custom format
format = '''
[┌───────────────────>](bold green)
[│](bold green)$directory$rust$package
[└─>](bold green) '''

# Wait 10 milliseconds for starship to check files under the current directory.
scan_timeout = 10

# Disable the blank line at the start of the prompt
add_newline = false

# Set 'foo' as custom color palette
palette = 'foo'

# Define custom colors
[palettes.foo]
# Overwrite existing color
blue = '21'
# Define new color
mustard = '#af8700'
```

### Default Prompt Format

The default `format` is used to define the format of the prompt, if empty or no `format` is provided. The default is as shown:

```toml
format = '$all'

# Which is equivalent to
format = """
$username\
$hostname\
$localip\
$shlvl\
$singularity\
$kubernetes\
$directory\
$vcsh\
$fossil_branch\
$fossil_metrics\
$git_branch\
$git_commit\
$git_state\
$git_metrics\
$git_status\
$hg_branch\
$pijul_channel\
$docker_context\
$package\
$c\
$cmake\
$cobol\
$daml\
$dart\
$deno\
$dotnet\
$elixir\
$elm\
$erlang\
$fennel\
$golang\
$guix_shell\
$haskell\
$haxe\
$helm\
$java\
$julia\
$kotlin\
$gradle\
$lua\
$nim\
$nodejs\
$ocaml\
$opa\
$perl\
$php\
$pulumi\
$purescript\
$python\
$raku\
$rlang\
$red\
$ruby\
$rust\
$scala\
$solidity\
$swift\
$terraform\
$vlang\
$vagrant\
$zig\
$buf\
$nix_shell\
$conda\
$meson\
$spack\
$memory_usage\
$aws\
$gcloud\
$openstack\
$azure\
$env_var\
$crystal\
$custom\
$sudo\
$cmd_duration\
$line_break\
$jobs\
$battery\
$time\
$status\
$os\
$container\
$shell\
$character"""
```

If you just want to extend the default format, you can use `$all`;
modules you explicitly add to the format will not be duplicated. Eg.

```toml
# Move the directory to the second line
format = '$all$directory$character'
```

## AWS

The `aws` module shows the current AWS region and profile and an expiration timer when using temporary credentials.
The output of the module uses the `AWS_REGION`, `AWS_DEFAULT_REGION`, and `AWS_PROFILE` env vars and the `~/.aws/config` and `~/.aws/credentials` files as required.

The module will display a profile only if its credentials are present in `~/.aws/credentials` or if a `credential_process`, `sso_start_url`, or `sso_session` are defined in `~/.aws/config`. Alternatively, having any of the `AWS_ACCESS_KEY_ID`, `AWS_SECRET_ACCESS_KEY`, or `AWS_SESSION_TOKEN` env vars defined will also suffice.
If the option `force_display` is set to `true`, all available information will be displayed even if no credentials per the conditions above are detected.

When using [aws-vault](https://github.com/99designs/aws-vault) the profile
is read from the `AWS_VAULT` env var and the credentials expiration date
is read from the `AWS_SESSION_EXPIRATION` env var.

When using [awsu](https://github.com/kreuzwerker/awsu) the profile
is read from the `AWSU_PROFILE` env var.

When using [AWSume](https://awsu.me) the profile
is read from the `AWSUME_PROFILE` env var and the credentials expiration
date is read from the `AWSUME_EXPIRATION` env var.

When using [saml2aws](https://github.com/Versent/saml2aws) the expiration information obtained from `~/.aws/credentials`
falls back to the `x_security_token_expires` key.

### Options

| Option              | Default                                                           | Description                                                                                                 |
| ------------------- | ----------------------------------------------------------------- | ----------------------------------------------------------------------------------------------------------- |
| `format`            | `'on [$symbol($profile )(\($region\) )(\[$duration\] )]($style)'` | The format for the module.                                                                                  |
| `symbol`            | `'☁️ '`                                                            | The symbol used before displaying the current AWS profile.                                                  |
| `region_aliases`    | `{}`                                                              | Table of region aliases to display in addition to the AWS name.                                             |
| `profile_aliases`   | `{}`                                                              | Table of profile aliases to display in addition to the AWS name.                                            |
| `style`             | `'bold yellow'`                                                   | The style for the module.                                                                                   |
| `expiration_symbol` | `X`                                                               | The symbol displayed when the temporary credentials have expired.                                           |
| `disabled`          | `false`                                                           | Disables the `AWS` module.                                                                                  |
| `force_display`     | `false`                                                           | If `true` displays info even if `credentials`, `credential_process` or `sso_start_url` have not been setup. |

### Variables

| Variable | Example          | Description                                 |
| -------- | ---------------- | ------------------------------------------- |
| region   | `ap-northeast-1` | The current AWS region                      |
| profile  | `astronauts`     | The current AWS profile                     |
| duration | `2h27m20s`       | The temporary credentials validity duration |
| symbol   |                  | Mirrors the value of option `symbol`        |
| style\*  |                  | Mirrors the value of option `style`         |

*: This variable can only be used as a part of a style string

### Examples

#### Display everything

```toml
# ~/.config/starship.toml

[aws]
format = 'on [$symbol($profile )(\($region\) )]($style)'
style = 'bold blue'
symbol = '🅰 '
[aws.region_aliases]
ap-southeast-2 = 'au'
us-east-1 = 'va'
[aws.profile_aliases]
CompanyGroupFrobozzOnCallAccess = 'Frobozz'
```

#### Display region

```toml
# ~/.config/starship.toml

[aws]
format = 'on [$symbol$region]($style) '
style = 'bold blue'
symbol = '🅰 '
[aws.region_aliases]
ap-southeast-2 = 'au'
us-east-1 = 'va'
```

#### Display profile

```toml
# ~/.config/starship.toml

[aws]
format = 'on [$symbol$profile]($style) '
style = 'bold blue'
symbol = '🅰 '
[aws.profile_aliases]
Enterprise_Naming_Scheme-voidstars = 'void**'
```

## Azure

The `azure` module shows the current Azure Subscription. This is based on showing the name of the default subscription or the username, as defined in the `~/.azure/azureProfile.json` file.

### Options

| Variable               | Default                                  | Description                                                                           |
| ---------------------- | ---------------------------------------- | ------------------------------------------------------------------------------------- |
| `format`               | `'on [$symbol($subscription)]($style) '` | The format for the Azure module to render.                                            |
| `symbol`               | `'󰠅 '`                                   | The symbol used in the format.                                                        |
| `style`                | `'blue bold'`                            | The style used in the format.                                                         |
| `disabled`             | `true`                                   | Disables the `azure` module.                                                          |
| `subscription_aliases` | `{}`                                     | Table of subscription name aliases to display in addition to Azure subscription name. |

### Examples

#### Display Subscription Name

```toml
# ~/.config/starship.toml

[azure]
disabled = false
format = 'on [$symbol($subscription)]($style) '
symbol = '󰠅 '
style = 'blue bold'
```

#### Display Username

```toml
# ~/.config/starship.toml

[azure]
disabled = false
format = "on [$symbol($username)]($style) "
symbol = "󰠅 "
style = "blue bold"
```

#### Display Subscription Name Alias

```toml
# ~/.config/starship.toml

[azure.subscription_aliases]
very-long-subscription-name = 'vlsn'
```

## Battery

The `battery` module shows how charged the device's battery is and its current charging status.
The module is only visible when the device's battery is below 10%.

### Options

| Option               | Default                           | Description                                         |
| -------------------- | --------------------------------- | --------------------------------------------------- |
| `full_symbol`        | `'󰁹 '`                            | The symbol shown when the battery is full.          |
| `charging_symbol`    | `'󰂄 '`                            | The symbol shown when the battery is charging.      |
| `discharging_symbol` | `'󰂃 '`                            | The symbol shown when the battery is discharging.   |
| `unknown_symbol`     | `'󰁽 '`                            | The symbol shown when the battery state is unknown. |
| `empty_symbol`       | `'󰂎 '`                            | The symbol shown when the battery state is empty.   |
| `format`             | `'[$symbol$percentage]($style) '` | The format for the module.                          |
| `display`            | [link](#battery-display)          | Display threshold and style for the module.         |
| `disabled`           | `false`                           | Disables the `battery` module.                      |

### Example

```toml
# ~/.config/starship.toml

[battery]
full_symbol = '🔋 '
charging_symbol = '⚡️ '
discharging_symbol = '💀 '
```

### Battery Display

The `display` configuration option is used to define when the battery indicator should be shown (threshold), which symbol would be used (symbol), and what it would like (style).
If no `display` is provided. The default is as shown:

```toml
[[battery.display]]
threshold = 10
style = 'bold red'
```

The default value for the `charging_symbol` and `discharging_symbol` option is respectively the value of `battery`'s `charging_symbol` and `discharging_symbol` option.

#### Options

The `display` option is an array of the following table.

| Option               | Default      | Description                                                                                               |
| -------------------- | ------------ | --------------------------------------------------------------------------------------------------------- |
| `threshold`          | `10`         | The upper bound for the display option.                                                                   |
| `style`              | `'red bold'` | The style used if the display option is in use.                                                           |
| `charging_symbol`    |              | Optional symbol displayed if display option is in use, defaults to battery's `charging_symbol` option.    |
| `discharging_symbol` |              | Optional symbol displayed if display option is in use, defaults to battery's `discharging_symbol` option. |

#### Example

```toml
[[battery.display]] # 'bold red' style and discharging_symbol when capacity is between 0% and 10%
threshold = 10
style = 'bold red'

[[battery.display]] # 'bold yellow' style and 💦 symbol when capacity is between 10% and 30%
threshold = 30
style = 'bold yellow'
discharging_symbol = '💦'

# when capacity is over 30%, the battery indicator will not be displayed
```

## Buf

The `buf` module shows the currently installed version of [Buf](https://buf.build). By default, the module is shown if all of the following conditions are met:

- The [`buf`](https://github.com/bufbuild/buf) CLI is installed.
- The current directory contains a [`buf.yaml`](https://docs.buf.build/configuration/v1/buf-yaml), [`buf.gen.yaml`](https://docs.buf.build/configuration/v1/buf-gen-yaml), or [`buf.work.yaml`](https://docs.buf.build/configuration/v1/buf-work-yaml) configuration file.

### Options

| Option              | Default                                         | Description                                           |
| ------------------- | ----------------------------------------------- | ----------------------------------------------------- |
| `format`            | `'with [$symbol($version )]($style)'`           | The format for the `buf` module.                      |
| `version_format`    | `'v${raw}'`                                     | The version format.                                   |
| `symbol`            | `'🐃 '`                                         | The symbol used before displaying the version of Buf. |
| `detect_extensions` | `[]`                                            | Which extensions should trigger this module.          |
| `detect_files`      | `['buf.yaml', 'buf.gen.yaml', 'buf.work.yaml']` | Which filenames should trigger this module.           |
| `detect_folders`    | `[]`                                            | Which folders should trigger this modules.            |
| `style`             | `'bold blue'`                                   | The style for the module.                             |
| `disabled`          | `false`                                         | Disables the `elixir` module.                         |

### Variables

| Variable  | Example  | Description                          |
| --------- | -------- | ------------------------------------ |
| `version` | `v1.0.0` | The version of `buf`                 |
| `symbol`  |          | Mirrors the value of option `symbol` |
| `style`*  |          | Mirrors the value of option `style`  |

*: This variable can only be used as a part of a style string

### Example

```toml
# ~/.config/starship.toml

[buf]
symbol = '🦬 '
```

## Bun

The `bun` module shows the currently installed version of the [bun](https://bun.sh) JavaScript runtime.
By default the module will be shown if any of the following conditions are met:

- The current directory contains a `bun.lockb` file
- The current directory contains a `bunfig.toml` file

### Options

| Option              | Default                              | Description                                                               |
| ------------------- | ------------------------------------ | ------------------------------------------------------------------------- |
| `format`            | `'via [$symbol($version )]($style)'` | The format for the module.                                                |
| `version_format`    | `'v${raw}'`                          | The version format. Available vars are `raw`, `major`, `minor`, & `patch` |
| `symbol`            | `'🍞 '`                              | A format string representing the symbol of Bun.                           |
| `detect_extensions` | `[]`                                 | Which extensions should trigger this module.                              |
| `detect_files`      | `['bun.lockb', 'bunfig.toml']`       | Which filenames should trigger this module.                               |
| `detect_folders`    | `[]`                                 | Which folders should trigger this module.                                 |
| `style`             | `'bold red'`                         | The style for the module.                                                 |
| `disabled`          | `false`                              | Disables the `bun` module.                                                |

### Variables

| Variable | Example  | Description                          |
| -------- | -------- | ------------------------------------ |
| version  | `v0.1.4` | The version of `bun`                 |
| symbol   |          | Mirrors the value of option `symbol` |
| style\*  |          | Mirrors the value of option `style`  |

*: This variable can only be used as a part of a style string

### Example

```toml
# ~/.config/starship.toml

[bun]
format = 'via [🍔 $version](bold green) '
```

## C

The `c` module shows some information about your C compiler. By default
the module will be shown if the current directory contains a `.c` or `.h`
file.

### Options

| Option              | Default                                                                     | Description                                                               |
| ------------------- | --------------------------------------------------------------------------- | ------------------------------------------------------------------------- |
| `format`            | `'via [$symbol($version(-$name) )]($style)'`                                | The format string for the module.                                         |
| `version_format`    | `'v${raw}'`                                                                 | The version format. Available vars are `raw`, `major`, `minor`, & `patch` |
| `symbol`            | `'C '`                                                                      | The symbol used before displaying the compiler details                    |
| `detect_extensions` | `['c', 'h']`                                                                | Which extensions should trigger this module.                              |
| `detect_files`      | `[]`                                                                        | Which filenames should trigger this module.                               |
| `detect_folders`    | `[]`                                                                        | Which folders should trigger this module.                                 |
| `commands`          | [ [ 'cc', '--version' ], [ 'gcc', '--version' ], [ 'clang', '--version' ] ] | How to detect what the compiler is                                        |
| `style`             | `'bold 149'`                                                                | The style for the module.                                                 |
| `disabled`          | `false`                                                                     | Disables the `c` module.                                                  |

### Variables

| Variable | Example | Description                          |
| -------- | ------- | ------------------------------------ |
| name     | clang   | The name of the compiler             |
| version  | 13.0.0  | The version of the compiler          |
| symbol   |         | Mirrors the value of option `symbol` |
| style    |         | Mirrors the value of option `style`  |

NB that `version` is not in the default format.

### Commands

The `commands` option accepts a list of commands to determine the compiler version and name.

Each command is represented as a list of the executable name, followed by its arguments, usually something like `['mycc', '--version']`. Starship will try executing each command until it gets a result on STDOUT.

If a C compiler is not supported by this module, you can request it by [raising an issue on GitHub](https://github.com/starship/starship/).

### Example

```toml
# ~/.config/starship.toml

[c]
format = 'via [$name $version]($style)'
```

## Character

The `character` module shows a character (usually an arrow) beside where the text
is entered in your terminal.

The character will tell you whether the last command was successful or not. It
can do this in two ways:

- changing color (`red`/`green`)
- changing shape (`❯`/`✖`)

By default it only changes color. If you also want to change its shape take a
look at [this example](#with-custom-error-shape).

::: warning

`vimcmd_symbol` is only supported in cmd, fish and zsh.
`vimcmd_replace_one_symbol`, `vimcmd_replace_symbol`, and `vimcmd_visual_symbol`
are only supported in fish due to [upstream issues with mode detection in zsh](https://github.com/starship/starship/issues/625#issuecomment-732454148).

:::

### Options

| Option                      | Default              | Description                                                                             |
| --------------------------- | -------------------- | --------------------------------------------------------------------------------------- |
| `format`                    | `'$symbol '`         | The format string used before the text input.                                           |
| `success_symbol`            | `'[❯](bold green)'`  | The format string used before the text input if the previous command succeeded.         |
| `error_symbol`              | `'[❯](bold red)'`    | The format string used before the text input if the previous command failed.            |
| `vimcmd_symbol`             | `'[❮](bold green)'`  | The format string used before the text input if the shell is in vim normal mode.        |
| `vimcmd_replace_one_symbol` | `'[❮](bold purple)'` | The format string used before the text input if the shell is in vim `replace_one` mode. |
| `vimcmd_replace_symbol`     | `'[❮](bold purple)'` | The format string used before the text input if the shell is in vim replace mode.       |
| `vimcmd_visual_symbol`      | `'[❮](bold yellow)'` | The format string used before the text input if the shell is in vim visual mode.        |
| `disabled`                  | `false`              | Disables the `character` module.                                                        |

### Variables

| Variable | Example | Description                                                                                              |
| -------- | ------- | -------------------------------------------------------------------------------------------------------- |
| symbol   |         | A mirror of either `success_symbol`, `error_symbol`, `vimcmd_symbol` or `vimcmd_replace_one_symbol` etc. |

### Examples

#### With custom error shape

```toml
# ~/.config/starship.toml

[character]
success_symbol = '[➜](bold green) '
error_symbol = '[✗](bold red) '
```

#### Without custom error shape

```toml
# ~/.config/starship.toml

[character]
success_symbol = '[➜](bold green) '
error_symbol = '[➜](bold red) '
```

#### With custom vim shape

```toml
# ~/.config/starship.toml

[character]
vimcmd_symbol = '[V](bold green) '
```

## CMake

The `cmake` module shows the currently installed version of [CMake](https://cmake.org/). By default
the module will be activated if any of the following conditions are met:

- The current directory contains a `CMakeLists.txt` file
- The current directory contains a `CMakeCache.txt` file

### Options

| Option              | Default                                | Description                                                               |
| ------------------- | -------------------------------------- | ------------------------------------------------------------------------- |
| `format`            | `'via [$symbol($version )]($style)'`   | The format for the module.                                                |
| `version_format`    | `'v${raw}'`                            | The version format. Available vars are `raw`, `major`, `minor`, & `patch` |
| `symbol`            | `'△ '`                                 | The symbol used before the version of cmake.                              |
| `detect_extensions` | `[]`                                   | Which extensions should trigger this module                               |
| `detect_files`      | `['CMakeLists.txt', 'CMakeCache.txt']` | Which filenames should trigger this module                                |
| `detect_folders`    | `[]`                                   | Which folders should trigger this module                                  |
| `style`             | `'bold blue'`                          | The style for the module.                                                 |
| `disabled`          | `false`                                | Disables the `cmake` module.                                              |

### Variables

| Variable | Example   | Description                          |
| -------- | --------- | ------------------------------------ |
| version  | `v3.17.3` | The version of cmake                 |
| symbol   |           | Mirrors the value of option `symbol` |
| style\*  |           | Mirrors the value of option `style`  |

*: This variable can only be used as a part of a style string

## COBOL / GNUCOBOL

The `cobol` module shows the currently installed version of COBOL.
By default, the module will be shown if any of the following conditions are met:

- The current directory contains any files ending in `.cob` or `.COB`
- The current directory contains any files ending in `.cbl` or `.CBL`

### Options

| Option              | Default                              | Description                                                               |
| ------------------- | ------------------------------------ | ------------------------------------------------------------------------- |
| `symbol`            | `'⚙️ '`                               | The symbol used before displaying the version of COBOL.                   |
| `format`            | `'via [$symbol($version )]($style)'` | The format for the module.                                                |
| `version_format`    | `'v${raw}'`                          | The version format. Available vars are `raw`, `major`, `minor`, & `patch` |
| `style`             | `'bold blue'`                        | The style for the module.                                                 |
| `detect_extensions` | `['cbl', 'cob', 'CBL', 'COB']`       | Which extensions should trigger this module.                              |
| `detect_files`      | `[]`                                 | Which filenames should trigger this module.                               |
| `detect_folders`    | `[]`                                 | Which folders should trigger this module.                                 |
| `disabled`          | `false`                              | Disables the `cobol` module.                                              |

### Variables

| Variable | Example    | Description                          |
| -------- | ---------- | ------------------------------------ |
| version  | `v3.1.2.0` | The version of `cobol`               |
| symbol   |            | Mirrors the value of option `symbol` |
| style\*  |            | Mirrors the value of option `style`  |

*: This variable can only be used as a part of a style string

## Command Duration

The `cmd_duration` module shows how long the last command took to execute.
The module will be shown only if the command took longer than two seconds, or
the `min_time` config value, if it exists.

::: warning Do not hook the DEBUG trap in Bash

If you are running Starship in `bash`, do not hook the `DEBUG` trap after running
`eval $(starship init $0)`, or this module **will** break.

:::

Bash users who need preexec-like functionality can use
[rcaloras's bash_preexec framework](https://github.com/rcaloras/bash-preexec).
Simply define the arrays `preexec_functions` and `precmd_functions` before
running `eval $(starship init $0)`, and then proceed as normal.

### Options

| Option                 | Default                       | Description                                                                                                                                                       |
| ---------------------- | ----------------------------- | ----------------------------------------------------------------------------------------------------------------------------------------------------------------- |
| `min_time`             | `2_000`                       | Shortest duration to show time for (in milliseconds).                                                                                                             |
| `show_milliseconds`    | `false`                       | Show milliseconds in addition to seconds for the duration.                                                                                                        |
| `format`               | `'took [$duration]($style) '` | The format for the module.                                                                                                                                        |
| `style`                | `'bold yellow'`               | The style for the module.                                                                                                                                         |
| `disabled`             | `false`                       | Disables the `cmd_duration` module.                                                                                                                               |
| `show_notifications`   | `false`                       | Show desktop notifications when command completes.                                                                                                                |
| `min_time_to_notify`   | `45_000`                      | Shortest duration for notification (in milliseconds).                                                                                                             |
| `notification_timeout` |                               | Duration to show notification for (in milliseconds). If unset, notification timeout will be determined by daemon. Not all notification daemons honor this option. |

### Variables

| Variable | Example  | Description                             |
| -------- | -------- | --------------------------------------- |
| duration | `16m40s` | The time it took to execute the command |
| style\*  |          | Mirrors the value of option `style`     |

*: This variable can only be used as a part of a style string

### Example

```toml
# ~/.config/starship.toml

[cmd_duration]
min_time = 500
format = 'underwent [$duration](bold yellow)'
```

## Conda

The `conda` module shows the current [Conda](https://docs.conda.io/en/latest/) environment, if `$CONDA_DEFAULT_ENV` is set.

::: tip

This does not suppress conda's own prompt modifier, you may want to run `conda config --set changeps1 False`.

:::

### Options

| Option              | Default                                | Description                                                                                                                                                                                                 |
| ------------------- | -------------------------------------- | ----------------------------------------------------------------------------------------------------------------------------------------------------------------------------------------------------------- |
| `truncation_length` | `1`                                    | The number of directories the environment path should be truncated to, if the environment was created via `conda create -p [path]`. `0` means no truncation. Also see the [`directory`](#directory) module. |
| `symbol`            | `'🅒 '`                                 | The symbol used before the environment name.                                                                                                                                                                |
| `style`             | `'bold green'`                         | The style for the module.                                                                                                                                                                                   |
| `format`            | `'via [$symbol$environment]($style) '` | The format for the module.                                                                                                                                                                                  |
| `ignore_base`       | `true`                                 | Ignores `base` environment when activated.                                                                                                                                                                  |
| `disabled`          | `false`                                | Disables the `conda` module.                                                                                                                                                                                |

### Variables

| Variable    | Example      | Description                          |
| ----------- | ------------ | ------------------------------------ |
| environment | `astronauts` | The current conda environment        |
| symbol      |              | Mirrors the value of option `symbol` |
| style\*     |              | Mirrors the value of option `style`  |

*: This variable can only be used as a part of a style string

### Example

```toml
# ~/.config/starship.toml

[conda]
format = '[$symbol$environment](dimmed green) '
```

## Container

The `container` module displays a symbol and container name, if inside a container.

### Options

| Option     | Default                          | Description                               |
| ---------- | -------------------------------- | ----------------------------------------- |
| `symbol`   | `'⬢'`                            | The symbol shown, when inside a container |
| `style`    | `'bold red dimmed'`              | The style for the module.                 |
| `format`   | `'[$symbol \[$name\]]($style) '` | The format for the module.                |
| `disabled` | `false`                          | Disables the `container` module.          |

### Variables

| Variable | Example             | Description                          |
| -------- | ------------------- | ------------------------------------ |
| name     | `fedora-toolbox:35` | The name of the container            |
| symbol   |                     | Mirrors the value of option `symbol` |
| style\*  |                     | Mirrors the value of option `style`  |

*: This variable can only be used as a part of a style string

### Example

```toml
# ~/.config/starship.toml

[container]
format = '[$symbol \[$name\]]($style) '
```

## Crystal

The `crystal` module shows the currently installed version of [Crystal](https://crystal-lang.org/).
By default the module will be shown if any of the following conditions are met:

- The current directory contains a `shard.yml` file
- The current directory contains a `.cr` file

### Options

| Option              | Default                              | Description                                                               |
| ------------------- | ------------------------------------ | ------------------------------------------------------------------------- |
| `symbol`            | `'🔮 '`                              | The symbol used before displaying the version of crystal.                 |
| `format`            | `'via [$symbol($version )]($style)'` | The format for the module.                                                |
| `version_format`    | `'v${raw}'`                          | The version format. Available vars are `raw`, `major`, `minor`, & `patch` |
| `style`             | `'bold red'`                         | The style for the module.                                                 |
| `detect_extensions` | `['cr']`                             | Which extensions should trigger this module.                              |
| `detect_files`      | `['shard.yml']`                      | Which filenames should trigger this module.                               |
| `detect_folders`    | `[]`                                 | Which folders should trigger this module.                                 |
| `disabled`          | `false`                              | Disables the `crystal` module.                                            |

### Variables

| Variable | Example   | Description                          |
| -------- | --------- | ------------------------------------ |
| version  | `v0.32.1` | The version of `crystal`             |
| symbol   |           | Mirrors the value of option `symbol` |
| style\*  |           | Mirrors the value of option `style`  |

*: This variable can only be used as a part of a style string

### Example

```toml
# ~/.config/starship.toml

[crystal]
format = 'via [✨ $version](bold blue) '
```

## Daml

The `daml` module shows the currently used [Daml](https://www.digitalasset.com/developers)
SDK version when you are in the root directory of your Daml project. The `sdk-version` in
the `daml.yaml` file will be used, unless it's overridden by the `DAML_SDK_VERSION`
environment variable.
By default the module will be shown if any of the following conditions are met:

- The current directory contains a `daml.yaml` file

### Options

| Option              | Default                              | Description                                                               |
| ------------------- | ------------------------------------ | ------------------------------------------------------------------------- |
| `format`            | `'via [$symbol($version )]($style)'` | The format for the module.                                                |
| `version_format`    | `'v${raw}'`                          | The version format. Available vars are `raw`, `major`, `minor`, & `patch` |
| `symbol`            | `'Λ '`                               | A format string representing the symbol of Daml                           |
| `style`             | `'bold cyan'`                        | The style for the module.                                                 |
| `detect_extensions` | `[]`                                 | Which extensions should trigger this module.                              |
| `detect_files`      | `['daml.yaml']`                      | Which filenames should trigger this module.                               |
| `detect_folders`    | `[]`                                 | Which folders should trigger this module.                                 |
| `disabled`          | `false`                              | Disables the `daml` module.                                               |

### Variables

| Variable | Example  | Description                          |
| -------- | -------- | ------------------------------------ |
| version  | `v2.2.0` | The version of `daml`                |
| symbol   |          | Mirrors the value of option `symbol` |
| style\*  |          | Mirrors the value of option `style`  |

*: This variable can only be used as a part of a style string

### Example

```toml
# ~/.config/starship.toml

[daml]
format = 'via [D $version](bold bright-green) '
```

## Dart

The `dart` module shows the currently installed version of [Dart](https://dart.dev/).
By default the module will be shown if any of the following conditions are met:

- The current directory contains a file with `.dart` extension
- The current directory contains a `.dart_tool` directory
- The current directory contains a `pubspec.yaml`, `pubspec.yml` or `pubspec.lock` file

### Options

| Option              | Default                                           | Description                                                               |
| ------------------- | ------------------------------------------------- | ------------------------------------------------------------------------- |
| `format`            | `'via [$symbol($version )]($style)'`              | The format for the module.                                                |
| `version_format`    | `'v${raw}'`                                       | The version format. Available vars are `raw`, `major`, `minor`, & `patch` |
| `symbol`            | `'🎯 '`                                           | A format string representing the symbol of Dart                           |
| `detect_extensions` | `['dart']`                                        | Which extensions should trigger this module.                              |
| `detect_files`      | `['pubspec.yaml', 'pubspec.yml', 'pubspec.lock']` | Which filenames should trigger this module.                               |
| `detect_folders`    | `['.dart_tool']`                                  | Which folders should trigger this module.                                 |
| `style`             | `'bold blue'`                                     | The style for the module.                                                 |
| `disabled`          | `false`                                           | Disables the `dart` module.                                               |

### Variables

| Variable | Example  | Description                          |
| -------- | -------- | ------------------------------------ |
| version  | `v2.8.4` | The version of `dart`                |
| symbol   |          | Mirrors the value of option `symbol` |
| style\*  |          | Mirrors the value of option `style`  |

*: This variable can only be used as a part of a style string

### Example

```toml
# ~/.config/starship.toml

[dart]
format = 'via [🔰 $version](bold red) '
```

## Deno

The `deno` module shows you your currently installed version of [Deno](https://deno.land/).
By default the module will be shown if any of the following conditions are met:

- The current directory contains a `deno.json`, `deno.jsonc`, `mod.ts`, `mod.js`, `deps.ts` or `deps.js` file

### Options

| Option              | Default                                                                 | Description                                                               |
| ------------------- | ----------------------------------------------------------------------- | ------------------------------------------------------------------------- |
| `format`            | `'via [$symbol($version )]($style)'`                                    | The format for the module.                                                |
| `version_format`    | `'v${raw}'`                                                             | The version format. Available vars are `raw`, `major`, `minor`, & `patch` |
| `symbol`            | `'🦕 '`                                                                 | A format string representing the symbol of Deno                           |
| `detect_extensions` | `[]`                                                                    | Which extensions should trigger this module.                              |
| `detect_files`      | `['deno.json', 'deno.jsonc', 'mod.ts', 'mod.js', 'deps.ts', 'deps.js']` | Which filenames should trigger this module.                               |
| `detect_folders`    | `[]`                                                                    | Which folders should trigger this module.                                 |
| `style`             | `'green bold'`                                                          | The style for the module.                                                 |
| `disabled`          | `false`                                                                 | Disables the `deno` module.                                               |

### Variables

| Variable | Example  | Description                          |
| -------- | -------- | ------------------------------------ |
| version  | `v1.8.3` | The version of `deno`                |
| symbol   |          | Mirrors the value of option `symbol` |
| style\*  |          | Mirrors the value of option `style`  |

### Example

```toml
# ~/.config/starship.toml

[deno]
format = 'via [🦕 $version](green bold) '
```

## Directory

The `directory` module shows the path to your current directory, truncated to
three parent folders. Your directory will also be truncated to the root of the
git repo that you're currently in.

When using the `fish_style_pwd_dir_length` option, instead of hiding the path that is
truncated, you will see a shortened name of each directory based on the number
you enable for the option.

For example, given `~/Dev/Nix/nixpkgs/pkgs` where `nixpkgs` is the repo root,
and the option set to `1`. You will now see `~/D/N/nixpkgs/pkgs`, whereas before
it would have been `nixpkgs/pkgs`.

### Options

| Option                   | Default                                                                                                                      | Description                                                                                                |
| ------------------------ | ---------------------------------------------------------------------------------------------------------------------------- | ---------------------------------------------------------------------------------------------------------- |
| `truncation_length`      | `3`                                                                                                                          | The number of parent folders that the current directory should be truncated to.                            |
| `truncate_to_repo`       | `true`                                                                                                                       | Whether or not to truncate to the root of the git repo that you're currently in.                           |
| `format`                 | `'[$path]($style)[$read_only]($read_only_style) '`                                                                           | The format for the module.                                                                                 |
| `style`                  | `'bold cyan'`                                                                                                                | The style for the module.                                                                                  |
| `disabled`               | `false`                                                                                                                      | Disables the `directory` module.                                                                           |
| `read_only`              | `'🔒'`                                                                                                                       | The symbol indicating current directory is read only.                                                      |
| `read_only_style`        | `'red'`                                                                                                                      | The style for the read only symbol.                                                                        |
| `truncation_symbol`      | `''`                                                                                                                         | The symbol to prefix to truncated paths. eg: '…/'                                                          |
| `before_repo_root_style` |                                                                                                                              | The style for the path segment above the root of the git repo. The default value is equivalent to `style`. |
| `repo_root_style`        |                                                                                                                              | The style for the root of the git repo. The default value is equivalent to `style`.                        |
| `repo_root_format`       | `'[$before_root_path]($before_repo_root_style)[$repo_root]($repo_root_style)[$path]($style)[$read_only]($read_only_style) '` | The format of a git repo when `before_repo_root_style` and `repo_root_style` is defined.                   |
| `home_symbol`            | `'~'`                                                                                                                        | The symbol indicating home directory.                                                                      |
| `use_os_path_sep`        | `true`                                                                                                                       | Use the OS specific path separator instead of always using `/` (e.g. `\` on Windows)                       |

<details>
<summary>This module has a few advanced configuration options that control how the directory is displayed.</summary>

| Advanced Option             | Default | Description                                                                                                                                                            |
| --------------------------- | ------- | ---------------------------------------------------------------------------------------------------------------------------------------------------------------------- |
| `substitutions`             |         | A table of substitutions to be made to the path.                                                                                                                       |
| `fish_style_pwd_dir_length` | `0`     | The number of characters to use when applying fish shell pwd path logic.                                                                                               |
| `use_logical_path`          | `true`  | If `true` render the logical path sourced from the shell via `PWD` or `--logical-path`. If `false` instead render the physical filesystem path with symlinks resolved. |

`substitutions` allows you to define arbitrary replacements for literal strings that occur in the path, for example long network
prefixes or development directories (i.e. Java). Note that this will disable the fish style PWD.

```toml
[directory.substitutions]
'/Volumes/network/path' = '/net'
'src/com/long/java/path' = 'mypath'
```

`fish_style_pwd_dir_length` interacts with the standard truncation options in a way that can be surprising at first: if it's non-zero,
the components of the path that would normally be truncated are instead displayed with that many characters. For example, the path
`/built/this/city/on/rock/and/roll`, which would normally be displayed as `rock/and/roll`, would be displayed as
`/b/t/c/o/rock/and/roll` with `fish_style_pwd_dir_length = 1`--the path components that would normally be removed are displayed with
a single character. For `fish_style_pwd_dir_length = 2`, it would be `/bu/th/ci/on/rock/and/roll`.

</details>

### Variables

| Variable | Example               | Description                         |
| -------- | --------------------- | ----------------------------------- |
| path     | `'D:/Projects'`       | The current directory path          |
| style\*  | `'black bold dimmed'` | Mirrors the value of option `style` |

*: This variable can only be used as a part of a style string

<details>
<summary>The git repos have additional variables.</summary>

Let us consider the path `/path/to/home/git_repo/src/lib`

| Variable         | Example               | Description                             |
| ---------------- | --------------------- | --------------------------------------- |
| before_root_path | `'/path/to/home/'`    | The path before git root directory path |
| repo_root        | `'git_repo'`          | The git root directory name             |
| path             | `'/src/lib'`          | The remaining path                      |
| style            | `'black bold dimmed'` | Mirrors the value of option `style`     |
| repo_root_style  | `'underline white'`   | Style for git root directory name       |

</details>

### Example

```toml
# ~/.config/starship.toml

[directory]
truncation_length = 8
truncation_symbol = '…/'
```

## Docker Context

The `docker_context` module shows the currently active
[Docker context](https://docs.docker.com/engine/context/working-with-contexts/)
if it's not set to `default` or if the `DOCKER_MACHINE_NAME`, `DOCKER_HOST` or
`DOCKER_CONTEXT` environment variables are set (as they are meant to override
the context in use).

### Options

| Option              | Default                                                       | Description                                                                       |
| ------------------- | ------------------------------------------------------------- | --------------------------------------------------------------------------------- |
| `format`            | `'via [$symbol$context]($style) '`                            | The format for the module.                                                        |
| `symbol`            | `'🐳 '`                                                       | The symbol used before displaying the Docker context.                             |
| `only_with_files`   | `true`                                                        | Only show when there's a match                                                    |
| `detect_extensions` | `[]`                                                          | Which extensions should trigger this module (needs `only_with_files` to be true). |
| `detect_files`      | `['docker-compose.yml', 'docker-compose.yaml', 'Dockerfile']` | Which filenames should trigger this module (needs `only_with_files` to be true).  |
| `detect_folders`    | `[]`                                                          | Which folders should trigger this module (needs `only_with_files` to be true).    |
| `style`             | `'blue bold'`                                                 | The style for the module.                                                         |
| `disabled`          | `false`                                                       | Disables the `docker_context` module.                                             |

### Variables

| Variable | Example        | Description                          |
| -------- | -------------- | ------------------------------------ |
| context  | `test_context` | The current docker context           |
| symbol   |                | Mirrors the value of option `symbol` |
| style\*  |                | Mirrors the value of option `style`  |

*: This variable can only be used as a part of a style string

### Example

```toml
# ~/.config/starship.toml

[docker_context]
format = 'via [🐋 $context](blue bold)'
```

## Dotnet

The `dotnet` module shows the relevant version of the [.NET Core SDK](https://dotnet.microsoft.com/) for the current directory. If
the SDK has been pinned in the current directory, the pinned version is shown. Otherwise the module
shows the latest installed version of the SDK.

By default this module will only be shown in your prompt when one or more of
the following files are present in the current directory:

- `global.json`
- `project.json`
- `Directory.Build.props`
- `Directory.Build.targets`
- `Packages.props`
- `*.csproj`
- `*.fsproj`
- `*.xproj`

You'll also need the .NET Core SDK installed in order to use it correctly.

Internally, this module uses its own mechanism for version detection. Typically it is twice as fast
as running `dotnet --version`, but it may show an incorrect version if your .NET project has an
unusual directory layout. If accuracy is more important than speed, you can disable the mechanism by
setting `heuristic = false` in the module options.

The module will also show the Target Framework Moniker
(<https://docs.microsoft.com/en-us/dotnet/standard/frameworks#supported-target-frameworks>)
when there is a `.csproj` file in the current directory.

### Options

| Option              | Default                                                                                                 | Description                                                               |
| ------------------- | ------------------------------------------------------------------------------------------------------- | ------------------------------------------------------------------------- |
| `format`            | `'via [$symbol($version )(🎯 $tfm )]($style)'`                                                          | The format for the module.                                                |
| `version_format`    | `'v${raw}'`                                                                                             | The version format. Available vars are `raw`, `major`, `minor`, & `patch` |
| `symbol`            | `'.NET '`                                                                                               | The symbol used before displaying the version of dotnet.                  |
| `heuristic`         | `true`                                                                                                  | Use faster version detection to keep starship snappy.                     |
| `detect_extensions` | `['csproj', 'fsproj', 'xproj']`                                                                         | Which extensions should trigger this module.                              |
| `detect_files`      | `['global.json', 'project.json', 'Directory.Build.props', 'Directory.Build.targets', 'Packages.props']` | Which filenames should trigger this module.                               |
| `detect_folders`    | `[]`                                                                                                    | Which folders should trigger this modules.                                |
| `style`             | `'bold blue'`                                                                                           | The style for the module.                                                 |
| `disabled`          | `false`                                                                                                 | Disables the `dotnet` module.                                             |

### Variables

| Variable | Example          | Description                                                        |
| -------- | ---------------- | ------------------------------------------------------------------ |
| version  | `v3.1.201`       | The version of `dotnet` sdk                                        |
| tfm      | `netstandard2.0` | The Target Framework Moniker that the current project is targeting |
| symbol   |                  | Mirrors the value of option `symbol`                               |
| style\*  |                  | Mirrors the value of option `style`                                |

*: This variable can only be used as a part of a style string

### Example

```toml
# ~/.config/starship.toml

[dotnet]
symbol = '🥅 '
style = 'green'
heuristic = false
```

## Elixir

The `elixir` module shows the currently installed version of [Elixir](https://elixir-lang.org/) and [Erlang/OTP](https://erlang.org/doc/).
By default the module will be shown if any of the following conditions are met:

- The current directory contains a `mix.exs` file.

### Options

| Option              | Default                                                   | Description                                                               |
| ------------------- | --------------------------------------------------------- | ------------------------------------------------------------------------- |
| `format`            | `'via [$symbol($version \(OTP $otp_version\) )]($style)'` | The format for the module elixir.                                         |
| `version_format`    | `'v${raw}'`                                               | The version format. Available vars are `raw`, `major`, `minor`, & `patch` |
| `symbol`            | `'💧 '`                                                   | The symbol used before displaying the version of Elixir/Erlang.           |
| `detect_extensions` | `[]`                                                      | Which extensions should trigger this module.                              |
| `detect_files`      | `['mix.exs']`                                             | Which filenames should trigger this module.                               |
| `detect_folders`    | `[]`                                                      | Which folders should trigger this modules.                                |
| `style`             | `'bold purple'`                                           | The style for the module.                                                 |
| `disabled`          | `false`                                                   | Disables the `elixir` module.                                             |

### Variables

| Variable    | Example | Description                          |
| ----------- | ------- | ------------------------------------ |
| version     | `v1.10` | The version of `elixir`              |
| otp_version |         | The otp version of `elixir`          |
| symbol      |         | Mirrors the value of option `symbol` |
| style\*     |         | Mirrors the value of option `style`  |

*: This variable can only be used as a part of a style string

### Example

```toml
# ~/.config/starship.toml

[elixir]
symbol = '🔮 '
```

## Elm

The `elm` module shows the currently installed version of [Elm](https://elm-lang.org/).
By default the module will be shown if any of the following conditions are met:

- The current directory contains a `elm.json` file
- The current directory contains a `elm-package.json` file
- The current directory contains a `.elm-version` file
- The current directory contains a `elm-stuff` folder
- The current directory contains `*.elm` files

### Options

| Option              | Default                                            | Description                                                               |
| ------------------- | -------------------------------------------------- | ------------------------------------------------------------------------- |
| `format`            | `'via [$symbol($version )]($style)'`               | The format for the module.                                                |
| `version_format`    | `'v${raw}'`                                        | The version format. Available vars are `raw`, `major`, `minor`, & `patch` |
| `symbol`            | `'🌳 '`                                            | A format string representing the symbol of Elm.                           |
| `detect_extensions` | `['elm']`                                          | Which extensions should trigger this module.                              |
| `detect_files`      | `['elm.json', 'elm-package.json', '.elm-version']` | Which filenames should trigger this module.                               |
| `detect_folders`    | `['elm-stuff']`                                    | Which folders should trigger this modules.                                |
| `style`             | `'cyan bold'`                                      | The style for the module.                                                 |
| `disabled`          | `false`                                            | Disables the `elm` module.                                                |

### Variables

| Variable | Example   | Description                          |
| -------- | --------- | ------------------------------------ |
| version  | `v0.19.1` | The version of `elm`                 |
| symbol   |           | Mirrors the value of option `symbol` |
| style\*  |           | Mirrors the value of option `style`  |

*: This variable can only be used as a part of a style string

### Example

```toml
# ~/.config/starship.toml

[elm]
format = 'via [ $version](cyan bold) '
```

## Environment Variable

The `env_var` module displays the current value of a selected environment variables.
The module will be shown only if any of the following conditions are met:

- The `variable` configuration option matches an existing environment variable
- The `variable` configuration option is not defined, but the `default` configuration option is

::: tip

The order in which env_var modules are shown can be individually set by including
`${env_var.foo}` in the top level `format` (as it includes a dot, you need to use `${...}`).
By default, the `env_var` module will simply show all env_var modules in the order they were defined.

:::

::: tip

Multiple environmental variables can be displayed by using a `.`. (see example)
If the `variable` configuration option is not set, the module will display value of variable under the name of text after the `.` character.

Example: following configuration will display value of USER environment variable

```toml
# ~/.config/starship.toml

[env_var.USER]
default = 'unknown user'
```

:::

### Options

| Option        | Default                        | Description                                                                  |
| ------------- | ------------------------------ | ---------------------------------------------------------------------------- |
| `symbol`      | `""`                           | The symbol used before displaying the variable value.                        |
| `variable`    |                                | The environment variable to be displayed.                                    |
| `default`     |                                | The default value to be displayed when the selected variable is not defined. |
| `format`      | `"with [$env_value]($style) "` | The format for the module.                                                   |
| `description` | `"<env_var module>"`           | The description of the module that is shown when running `starship explain`. |
| `disabled`    | `false`                        | Disables the `env_var` module.                                               |

### Variables

| Variable  | Example                                     | Description                                |
| --------- | ------------------------------------------- | ------------------------------------------ |
| env_value | `Windows NT` (if _variable_ would be `$OS`) | The environment value of option `variable` |
| symbol    |                                             | Mirrors the value of option `symbol`       |
| style\*   | `black bold dimmed`                         | Mirrors the value of option `style`        |

*: This variable can only be used as a part of a style string

### Example

```toml
# ~/.config/starship.toml

[env_var]
variable = 'SHELL'
default = 'unknown shell'
```

Displaying multiple environmental variables:

```toml
# ~/.config/starship.toml

[env_var.SHELL]
variable = 'SHELL'
default = 'unknown shell'
[env_var.USER]
default = 'unknown user'
```

## Erlang

The `erlang` module shows the currently installed version of [Erlang/OTP](https://erlang.org/doc/).
By default the module will be shown if any of the following conditions are met:

- The current directory contains a `rebar.config` file.
- The current directory contains a `erlang.mk` file.

### Options

| Option              | Default                              | Description                                                               |
| ------------------- | ------------------------------------ | ------------------------------------------------------------------------- |
| `format`            | `'via [$symbol($version )]($style)'` | The format for the module.                                                |
| `version_format`    | `'v${raw}'`                          | The version format. Available vars are `raw`, `major`, `minor`, & `patch` |
| `symbol`            | `' '`                               | The symbol used before displaying the version of erlang.                  |
| `style`             | `'bold red'`                         | The style for the module.                                                 |
| `detect_extensions` | `[]`                                 | Which extensions should trigger this module.                              |
| `detect_files`      | `['rebar.config', 'elang.mk']`       | Which filenames should trigger this module.                               |
| `detect_folders`    | `[]`                                 | Which folders should trigger this modules.                                |
| `disabled`          | `false`                              | Disables the `erlang` module.                                             |

### Variables

| Variable | Example   | Description                          |
| -------- | --------- | ------------------------------------ |
| version  | `v22.1.3` | The version of `erlang`              |
| symbol   |           | Mirrors the value of option `symbol` |
| style\*  |           | Mirrors the value of option `style`  |

*: This variable can only be used as a part of a style string

### Example

```toml
# ~/.config/starship.toml

[erlang]
format = 'via [e $version](bold red) '
```

## Fennel

The `fennel` module shows the currently installed version of [Fennel](https://fennel-lang.org).
By default the module will be shown if any of the following conditions are met:

- The current directory contains a file with the `.fnl` extension

### Options

| Option              | Default                              | Description                                                               |
| ------------------- | ------------------------------------ | ------------------------------------------------------------------------- |
| `format`            | `'via [$symbol($version )]($style)'` | The format for the module.                                                |
| `version_format`    | `'v${raw}'`                          | The version format. Available vars are `raw`, `major`, `minor`, & `patch` |
| `symbol`            | `'🧅 '`                              | The symbol used before displaying the version of fennel.                  |
| `style`             | `'bold green'`                       | The style for the module.                                                 |
| `detect_extensions` | `[fnl]`                              | Which extensions should trigger this module.                              |
| `detect_files`      | `[]`                                 | Which filenames should trigger this module.                               |
| `detect_folders`    | `[]`                                 | Which folders should trigger this modules.                                |
| `disabled`          | `false`                              | Disables the `fennel` module.                                             |

### Variables

| Variable | Example  | Description                          |
| -------- | -------- | ------------------------------------ |
| version  | `v1.2.1` | The version of `fennel`              |
| symbol   |          | Mirrors the value of option `symbol` |
| style\*  |          | Mirrors the value of option `style`  |

*: This variable can only be used as a part of a style string

### Example

```toml
# ~/.config/starship.toml

[fennel]
symbol = '⫰ '
```

## Fill

The `fill` module fills any extra space on the line with a symbol. If multiple `fill` modules are
present in a line they will split the space evenly between them. This is useful for aligning
other modules.

### Options

| Option     | Default        | Description                       |
| ---------- | -------------- | --------------------------------- |
| `symbol`   | `'.'`          | The symbol used to fill the line. |
| `style`    | `'bold black'` | The style for the module.         |
| `disabled` | `false`        | Disables the `fill` module        |

### Example

```toml
# ~/.config/starship.toml
format = 'AA $fill BB $fill CC'

[fill]
symbol = '-'
style = 'bold green'
```

Produces a prompt that looks like:

```
AA -------------------------------------------- BB -------------------------------------------- CC
```

## Fossil Branch

The `fossil_branch` module shows the name of the active branch of the check-out in your current directory.

### Options

| Option              | Default                          | Description                                                                              |
| ------------------- | -------------------------------- | ---------------------------------------------------------------------------------------- |
| `format`            | `'on [$symbol$branch]($style) '` | The format for the module. Use `'$branch'` to refer to the current branch name.          |
| `symbol`            | `' '`                           | The symbol used before the branch name of the check-out in your current directory.       |
| `style`             | `'bold purple'`                  | The style for the module.                                                                |
| `truncation_length` | `2^63 - 1`                       | Truncates a Fossil branch name to `N` graphemes                                          |
| `truncation_symbol` | `'…'`                            | The symbol used to indicate a branch name was truncated. You can use `''` for no symbol. |
| `disabled`          | `true`                           | Disables the `fossil_branch` module.                                                     |

### Variables

| Variable | Example | Description                          |
| -------- | ------- | ------------------------------------ |
| branch   | `trunk` | The active Fossil branch             |
| symbol   |         | Mirrors the value of option `symbol` |
| style\*  |         | Mirrors the value of option `style`  |

*: This variable can only be used as a part of a style string

### Example

```toml
# ~/.config/starship.toml

[fossil_branch]
symbol = '🦎 '
truncation_length = 4
truncation_symbol = ''
```

## Fossil Metrics

The `fossil_metrics` module will show the number of added and deleted lines in the check-out in your current directory. At least v2.14 (2021-01-20) of Fossil is required.

### Options

| Option               | Default                                                      | Description                           |
| -------------------- | ------------------------------------------------------------ | ------------------------------------- |
| `format`             | `'([+$added]($added_style) )([-$deleted]($deleted_style) )'` | The format for the module.            |
| `added_style`        | `'bold green'`                                               | The style for the added count.        |
| `deleted_style`      | `'bold red'`                                                 | The style for the deleted count.      |
| `only_nonzero_diffs` | `true`                                                       | Render status only for changed items. |
| `disabled`           | `true`                                                       | Disables the `fossil_metrics` module. |

### Variables

| Variable        | Example | Description                                 |
| --------------- | ------- | ------------------------------------------- |
| added           | `1`     | The current number of added lines           |
| deleted         | `2`     | The current number of deleted lines         |
| added_style\*   |         | Mirrors the value of option `added_style`   |
| deleted_style\* |         | Mirrors the value of option `deleted_style` |

*: This variable can only be used as a part of a style string

### Example

```toml
# ~/.config/starship.toml

[fossil_metrics]
added_style = 'bold blue'
format = '[+$added]($added_style)/[-$deleted]($deleted_style) '
```

## Google Cloud (`gcloud`)

The `gcloud` module shows the current configuration for [`gcloud`](https://cloud.google.com/sdk/gcloud) CLI.
This is based on the `~/.config/gcloud/active_config` file and the `~/.config/gcloud/configurations/config_{CONFIG NAME}` file and the `CLOUDSDK_CONFIG` env var.

When the module is enabled it will always be active, unless `detect_env_vars` has
been set in which case the module will only be active be active when one of the
environment variables has been set.

### Options

| Option            | Default                                                  | Description                                                      |
| ----------------- | -------------------------------------------------------- | ---------------------------------------------------------------- |
| `format`          | `'on [$symbol$account(@$domain)(\($region\))]($style) '` | The format for the module.                                       |
| `symbol`          | `'☁️  '`                                                  | The symbol used before displaying the current GCP profile.       |
| `region_aliases`  | `{}`                                                     | Table of region aliases to display in addition to the GCP name.  |
| `project_aliases` | `{}`                                                     | Table of project aliases to display in addition to the GCP name. |
| `detect_env_vars` | `[]`                                                     | Which environmental variables should trigger this module         |
| `style`           | `'bold blue'`                                            | The style for the module.                                        |
| `disabled`        | `false`                                                  | Disables the `gcloud` module.                                    |

### Variables

| Variable | Example       | Description                                                        |
| -------- | ------------- | ------------------------------------------------------------------ |
| region   | `us-central1` | The current GCP region                                             |
| account  | `foo`         | The current GCP profile                                            |
| domain   | `example.com` | The current GCP profile domain                                     |
| project  |               | The current GCP project                                            |
| active   | `default`     | The active config name written in `~/.config/gcloud/active_config` |
| symbol   |               | Mirrors the value of option `symbol`                               |
| style\*  |               | Mirrors the value of option `style`                                |

*: This variable can only be used as a part of a style string

### Examples

#### Display account and project

```toml
# ~/.config/starship.toml

[gcloud]
format = 'on [$symbol$account(@$domain)(\($project\))]($style) '
```

#### Display active config name only

```toml
# ~/.config/starship.toml

[gcloud]
format = '[$symbol$active]($style) '
style = 'bold yellow'
```

#### Display account and aliased region

```toml
# ~/.config/starship.toml

[gcloud]
symbol = '️🇬️ '
[gcloud.region_aliases]
us-central1 = 'uc1'
asia-northeast1 = 'an1'
```

#### Display account and aliased project

```toml
# ~/.config/starship.toml

[gcloud]
format = 'on [$symbol$account(@$domain)(\($project\))]($style) '
[gcloud.project_aliases]
very-long-project-name = 'vlpn'
```

## Git Branch

The `git_branch` module shows the active branch of the repo in your current directory.

### Options

| Option               | Default                                           | Description                                                                              |
| -------------------- | ------------------------------------------------- | ---------------------------------------------------------------------------------------- |
| `always_show_remote` | `false`                                           | Shows the remote tracking branch name, even if it is equal to the local branch name.     |
| `format`             | `'on [$symbol$branch(:$remote_branch)]($style) '` | The format for the module. Use `'$branch'` to refer to the current branch name.          |
| `symbol`             | `' '`                                            | A format string representing the symbol of git branch.                                   |
| `style`              | `'bold purple'`                                   | The style for the module.                                                                |
| `truncation_length`  | `2^63 - 1`                                        | Truncates a git branch to `N` graphemes.                                                 |
| `truncation_symbol`  | `'…'`                                             | The symbol used to indicate a branch name was truncated. You can use `''` for no symbol. |
| `only_attached`      | `false`                                           | Only show the branch name when not in a detached `HEAD` state.                           |
| `ignore_branches`    | `[]`                                              | A list of names to avoid displaying. Useful for 'master' or 'main'.                      |
| `disabled`           | `false`                                           | Disables the `git_branch` module.                                                        |

### Variables

| Variable      | Example  | Description                                                                                            |
| ------------- | -------- | ------------------------------------------------------------------------------------------------------ |
| branch        | `master` | The current branch name, falls back to `HEAD` if there's no current branch (e.g. git detached `HEAD`). |
| remote_name   | `origin` | The remote name.                                                                                       |
| remote_branch | `master` | The name of the branch tracked on `remote_name`.                                                       |
| symbol        |          | Mirrors the value of option `symbol`                                                                   |
| style\*       |          | Mirrors the value of option `style`                                                                    |

*: This variable can only be used as a part of a style string

### Example

```toml
# ~/.config/starship.toml

[git_branch]
symbol = '🌱 '
truncation_length = 4
truncation_symbol = ''
ignore_branches = ['master', 'main']
```

## Git Commit

The `git_commit` module shows the current commit hash and also the tag (if any) of the repo in your current directory.

### Options

| Option               | Default                      | Description                                                                          |
| -------------------- | ---------------------------- | ------------------------------------------------------------------------------------ |
| `commit_hash_length` | `7`                          | The length of the displayed git commit hash.                                         |
| `format`             | `'[\($hash$tag\)]($style) '` | The format for the module.                                                           |
| `style`              | `'bold green'`               | The style for the module.                                                            |
| `only_detached`      | `true`                       | Only show git commit hash when in detached `HEAD` state                              |
| `tag_disabled`       | `true`                       | Disables showing tag info in `git_commit` module.                                    |
| `tag_max_candidates` | `0`                          | How many commits to consider for tag display. The default only allows exact matches. |
| `tag_symbol`         | `' 🏷 '`                      | Tag symbol prefixing the info shown                                                  |
| `disabled`           | `false`                      | Disables the `git_commit` module.                                                    |

### Variables

| Variable | Example   | Description                                  |
| -------- | --------- | -------------------------------------------- |
| hash     | `b703eb3` | The current git commit hash                  |
| tag      | `v1.0.0`  | The tag name if showing tag info is enabled. |
| style\*  |           | Mirrors the value of option `style`          |

*: This variable can only be used as a part of a style string

### Example

```toml
# ~/.config/starship.toml

[git_commit]
commit_hash_length = 4
tag_symbol = '🔖 '
```

## Git State

The `git_state` module will show in directories which are part of a git
repository, and where there is an operation in progress, such as: _REBASING_,
_BISECTING_, etc. If there is progress information (e.g., REBASING 3/10),
that information will be shown too.

### Options

| Option         | Default                                                       | Description                                                                             |
| -------------- | ------------------------------------------------------------- | --------------------------------------------------------------------------------------- |
| `rebase`       | `'REBASING'`                                                  | A format string displayed when a `rebase` is in progress.                               |
| `merge`        | `'MERGING'`                                                   | A format string displayed when a `merge` is in progress.                                |
| `revert`       | `'REVERTING'`                                                 | A format string displayed when a `revert` is in progress.                               |
| `cherry_pick`  | `'CHERRY-PICKING'`                                            | A format string displayed when a `cherry-pick` is in progress.                          |
| `bisect`       | `'BISECTING'`                                                 | A format string displayed when a `bisect` is in progress.                               |
| `am`           | `'AM'`                                                        | A format string displayed when an `apply-mailbox` (`git am`) is in progress.            |
| `am_or_rebase` | `'AM/REBASE'`                                                 | A format string displayed when an ambiguous `apply-mailbox` or `rebase` is in progress. |
| `style`        | `'bold yellow'`                                               | The style for the module.                                                               |
| `format`       | `'\([$state( $progress_current/$progress_total)]($style)\) '` | The format for the module.                                                              |
| `disabled`     | `false`                                                       | Disables the `git_state` module.                                                        |

### Variables

| Variable         | Example    | Description                         |
| ---------------- | ---------- | ----------------------------------- |
| state            | `REBASING` | The current state of the repo       |
| progress_current | `1`        | The current operation progress      |
| progress_total   | `2`        | The total operation progress        |
| style\*          |            | Mirrors the value of option `style` |

*: This variable can only be used as a part of a style string

### Example

```toml
# ~/.config/starship.toml

[git_state]
format = '[\($state( $progress_current of $progress_total)\)]($style) '
cherry_pick = '[🍒 PICKING](bold red)'
```

## Git Metrics

The `git_metrics` module will show the number of added and deleted lines in
the current git repository.

::: tip

This module is disabled by default.
To enable it, set `disabled` to `false` in your configuration file.

:::

### Options

| Option               | Default                                                      | Description                           |
| -------------------- | ------------------------------------------------------------ | ------------------------------------- |
| `added_style`        | `'bold green'`                                               | The style for the added count.        |
| `deleted_style`      | `'bold red'`                                                 | The style for the deleted count.      |
| `only_nonzero_diffs` | `true`                                                       | Render status only for changed items. |
| `format`             | `'([+$added]($added_style) )([-$deleted]($deleted_style) )'` | The format for the module.            |
| `disabled`           | `true`                                                       | Disables the `git_metrics` module.    |
| `ignore_submodules`  | `false`                                                      | Ignore changes to submodules          |

### Variables

| Variable        | Example | Description                                 |
| --------------- | ------- | ------------------------------------------- |
| added           | `1`     | The current number of added lines           |
| deleted         | `2`     | The current number of deleted lines         |
| added_style\*   |         | Mirrors the value of option `added_style`   |
| deleted_style\* |         | Mirrors the value of option `deleted_style` |

*: This variable can only be used as a part of a style string

### Example

```toml
# ~/.config/starship.toml

[git_metrics]
added_style = 'bold blue'
format = '[+$added]($added_style)/[-$deleted]($deleted_style) '
```

## Git Status

The `git_status` module shows symbols representing the state of the repo in your
current directory.

::: tip

The Git Status module is very slow in Windows directories (for example under `/mnt/c/`) when in a WSL environment.
You can disable the module or use the `windows_starship` option to use a Windows-native Starship executable to compute `git_status` for those paths.

:::

### Options

| Option              | Default                                       | Description                                                                                                 |
| ------------------- | --------------------------------------------- | ----------------------------------------------------------------------------------------------------------- |
| `format`            | `'([\[$all_status$ahead_behind\]]($style) )'` | The default format for `git_status`                                                                         |
| `conflicted`        | `'='`                                         | This branch has merge conflicts.                                                                            |
| `ahead`             | `'⇡'`                                         | The format of `ahead`                                                                                       |
| `behind`            | `'⇣'`                                         | The format of `behind`                                                                                      |
| `diverged`          | `'⇕'`                                         | The format of `diverged`                                                                                    |
| `up_to_date`        | `''`                                          | The format of `up_to_date`                                                                                  |
| `untracked`         | `'?'`                                         | The format of `untracked`                                                                                   |
| `stashed`           | `'$'`                                         | The format of `stashed`                                                                                     |
| `modified`          | `'!'`                                         | The format of `modified`                                                                                    |
| `staged`            | `'+'`                                         | The format of `staged`                                                                                      |
| `renamed`           | `'»'`                                         | The format of `renamed`                                                                                     |
| `deleted`           | `'✘'`                                         | The format of `deleted`                                                                                     |
| `typechanged`       | `""`                                          | The format of `typechange`                                                                                  |
| `style`             | `'bold red'`                                  | The style for the module.                                                                                   |
| `ignore_submodules` | `false`                                       | Ignore changes to submodules.                                                                               |
| `disabled`          | `false`                                       | Disables the `git_status` module.                                                                           |
| `windows_starship`  |                                               | Use this (Linux) path to a Windows Starship executable to render `git_status` when on Windows paths in WSL. |

### Variables

The following variables can be used in `format`:

| Variable       | Description                                                                                                   |
| -------------- | ------------------------------------------------------------------------------------------------------------- |
| `all_status`   | Shortcut for`$conflicted$stashed$deleted$renamed$modified$staged$untracked`                                   |
| `ahead_behind` | Displays `diverged`, `ahead`, `behind` or `up_to_date` format string based on the current status of the repo. |
| `conflicted`   | Displays `conflicted` when this branch has merge conflicts.                                                   |
| `untracked`    | Displays `untracked` when there are untracked files in the working directory.                                 |
| `stashed`      | Displays `stashed` when a stash exists for the local repository.                                              |
| `modified`     | Displays `modified` when there are file modifications in the working directory.                               |
| `staged`       | Displays `staged` when a new file has been added to the staging area.                                         |
| `renamed`      | Displays `renamed` when a renamed file has been added to the staging area.                                    |
| `deleted`      | Displays `deleted` when a file's deletion has been added to the staging area.                                 |
| `typechanged`  | Displays `typechange` when a file's type has been changed in the staging area.                                |
| style\*        | Mirrors the value of option `style`                                                                           |

*: This variable can only be used as a part of a style string

The following variables can be used in `diverged`:

| Variable       | Description                                    |
| -------------- | ---------------------------------------------- |
| `ahead_count`  | Number of commits ahead of the tracking branch |
| `behind_count` | Number of commits behind the tracking branch   |

The following variables can be used in `conflicted`, `ahead`, `behind`, `untracked`, `stashed`, `modified`, `staged`, `renamed` and `deleted`:

| Variable | Description              |
| -------- | ------------------------ |
| `count`  | Show the number of files |

### Example

```toml
# ~/.config/starship.toml

[git_status]
conflicted = '🏳'
ahead = '🏎💨'
behind = '😰'
diverged = '😵'
up_to_date = '✓'
untracked = '🤷'
stashed = '📦'
modified = '📝'
staged = '[++\($count\)](green)'
renamed = '👅'
deleted = '🗑'
```

Show ahead/behind count of the branch being tracked

```toml
# ~/.config/starship.toml

[git_status]
ahead = '⇡${count}'
diverged = '⇕⇡${ahead_count}⇣${behind_count}'
behind = '⇣${count}'
```

Use Windows Starship executable on Windows paths in WSL

```toml
# ~/.config/starship.toml

[git_status]
windows_starship = '/mnt/c/Users/username/scoop/apps/starship/current/starship.exe'
```

## Go

The `golang` module shows the currently installed version of [Go](https://golang.org/).
By default the module will be shown if any of the following conditions are met:

- The current directory contains a `go.mod` file
- The current directory contains a `go.sum` file
- The current directory contains a `go.work` file
- The current directory contains a `glide.yaml` file
- The current directory contains a `Gopkg.yml` file
- The current directory contains a `Gopkg.lock` file
- The current directory contains a `.go-version` file
- The current directory contains a `Godeps` directory
- The current directory contains a file with the `.go` extension

### Options

| Option              | Default                                                                                   | Description                                                                                                |
| ------------------- | ----------------------------------------------------------------------------------------- | ---------------------------------------------------------------------------------------------------------- |
| `format`            | `'via [$symbol($version )]($style)'`                                                      | The format for the module.                                                                                 |
| `version_format`    | `'v${raw}'`                                                                               | The version format. Available vars are `raw`, `major`, `minor`, & `patch`                                  |
| `symbol`            | `'🐹 '`                                                                                   | A format string representing the symbol of Go.                                                             |
| `detect_extensions` | `['go']`                                                                                  | Which extensions should trigger this module.                                                               |
| `detect_files`      | `['go.mod', 'go.sum', 'go.work', 'glide.yaml', 'Gopkg.yml', 'Gopkg.lock', '.go-version']` | Which filenames should trigger this module.                                                                |
| `detect_folders`    | `['Godeps']`                                                                              | Which folders should trigger this module.                                                                  |
| `style`             | `'bold cyan'`                                                                             | The style for the module.                                                                                  |
| `not_capable_style` | `'bold red'`                                                                              | The style for the module when the go directive in the go.mod file does not match the installed Go version. |
| `disabled`          | `false`                                                                                   | Disables the `golang` module.                                                                              |

### Variables

| Variable    | Example   | Description                                                                                                                                 |
| ----------- | --------- | ------------------------------------------------------------------------------------------------------------------------------------------- |
| version     | `v1.12.1` | The version of `go`                                                                                                                         |
| mod_version | `1.16`    | `go` version requirement as set in the go directive of `go.mod`. Will only show if the version requirement does not match the `go` version. |
| symbol      |           | Mirrors the value of option `symbol`                                                                                                        |
| style\*     |           | Mirrors the value of option `style`                                                                                                         |

*: This variable can only be used as a part of a style string

### Example

```toml
# ~/.config/starship.toml

[golang]
format = 'via [🏎💨 $version](bold cyan) '
```

### Using `mod_version`

```toml
# ~/.config/starship.toml

[golang]
format = 'via [$symbol($version )($mod_version )]($style)'
```

## Guix-shell

The `guix_shell` module shows the [guix-shell](https://guix.gnu.org/manual/devel/en/html_node/Invoking-guix-shell.html) environment.
The module will be shown when inside a guix-shell environment.

### Options

| Option     | Default                    | Description                                            |
| ---------- | -------------------------- | ------------------------------------------------------ |
| `format`   | `'via [$symbol]($style) '` | The format for the module.                             |
| `symbol`   | `"🐃 "`                    | A format string representing the symbol of guix-shell. |
| `style`    | `"yellow bold"`            | The style for the module.                              |
| `disabled` | `false`                    | Disables the `guix_shell` module.                      |

### Variables

| Variable | Example | Description                          |
| -------- | ------- | ------------------------------------ |
| symbol   |         | Mirrors the value of option `symbol` |
| style\*  |         | Mirrors the value of option `style`  |

*: This variable can only be used as a part of a style string

### Example

```toml
# ~/.config/starship.toml

[guix_shell]
disabled = true
format = 'via [🐂](yellow bold) '
```

## Gradle

The `gradle` module shows the version of the [Gradle Wrapper](https://docs.gradle.org/current/userguide/gradle_wrapper.html)
currently used in the project directory.

By default the module will be shown if any of the following conditions are met:

- The current directory contains a `gradle/wrapper/gradle-wrapper.properties` directory.
- The current directory contains a file ending with `.gradle` or `.gradle.kts`.

The `gradle` module is only able to read your Gradle Wrapper version from your config file, we don't execute your wrapper, because of the security concerns.

### Options

| Option              | Default                              | Description                                                               |
| ------------------- | ------------------------------------ | ------------------------------------------------------------------------- |
| `format`            | `"via [$symbol($version )]($style)"` | The format for the module.                                                |
| `version_format`    | `"v${raw}"`                          | The version format. Available vars are `raw`, `major`, `minor`, & `patch` |
| `symbol`            | `"🅶 "`                               | A format string representing the symbol of Gradle.                        |
| `detect_extensions` | `["gradle", "gradle.kts"]`           | Which extensions should trigger this module.                              |
| `detect_files`      | `[]`                                 | Which filenames should trigger this module.                               |
| `detect_folders`    | `["gradle"]`                         | Which folders should trigger this module.                                 |
| `style`             | `"bold bright-cyan"`                 | The style for the module.                                                 |
| `disabled`          | `false`                              | Disables the `gradle` module.                                             |
| `recursive`         | `false`                              | Enables recursive finding for the `gradle` directory.                     |

### Variables

| Variable | Example  | Description                          |
| -------- | -------- | ------------------------------------ |
| version  | `v7.5.1` | The version of `gradle`              |
| symbol   |          | Mirrors the value of option `symbol` |
| style*   |          | Mirrors the value of option `style`  |

*: This variable can only be used as a part of a style string

## Haskell

The `haskell` module finds the current selected GHC version and/or the selected Stack snapshot.

By default the module will be shown if any of the following conditions are met:

- The current directory contains a `stack.yaml` file
- The current directory contains any `.hs`, `.cabal`, or `.hs-boot` file

### Options

| Option              | Default                              | Description                                        |
| ------------------- | ------------------------------------ | -------------------------------------------------- |
| `format`            | `'via [$symbol($version )]($style)'` | The format for the module.                         |
| `symbol`            | `'λ '`                               | A format string representing the symbol of Haskell |
| `detect_extensions` | `['hs', 'cabal', 'hs-boot']`         | Which extensions should trigger this module.       |
| `detect_files`      | `['stack.yaml', 'cabal.project']`    | Which filenames should trigger this module.        |
| `detect_folders`    | `[]`                                 | Which folders should trigger this module.          |
| `style`             | `'bold purple'`                      | The style for the module.                          |
| `disabled`          | `false`                              | Disables the `haskell` module.                     |

### Variables

| Variable     | Example     | Description                                                                             |
| ------------ | ----------- | --------------------------------------------------------------------------------------- |
| version      |             | `ghc_version` or `snapshot` depending on whether the current project is a Stack project |
| snapshot     | `lts-18.12` | Currently selected Stack snapshot                                                       |
| ghc\_version | `9.2.1`     | Currently installed GHC version                                                         |
| symbol       |             | Mirrors the value of option `symbol`                                                    |
| style\*      |             | Mirrors the value of option `style`                                                     |

*: This variable can only be used as a part of a style string

## Haxe

The `haxe` module shows the currently installed version of [Haxe](https://haxe.org/).
By default the module will be shown if any of the following conditions are met:

- The current directory contains a `project.xml`, `Project.xml`, `application.xml`, `haxelib.json`, `hxformat.json` or `.haxerc` file
- The current directory contains a `.haxelib` or a `haxe_libraries` directory
- The current directory contains a file with the `.hx` or `.hxml` extension

### Options

| Option              | Default                                                                                         | Description                                                               |
| ------------------- | ----------------------------------------------------------------------------------------------- | ------------------------------------------------------------------------- |
| `format`            | `"via [$symbol($version )]($style)"`                                                            | The format for the module.                                                |
| `version_format`    | `"v${raw}"`                                                                                     | The version format. Available vars are `raw`, `major`, `minor`, & `patch` |
| `detect_extensions` | `["hx", "hxml"]`                                                                                | Which extensions should trigger this module.                              |
| `detect_files`      | `["project.xml", "Project.xml", "application.xml", "haxelib.json", "hxformat.json", ".haxerc"]` | Which filenames should trigger this module.                               |
| `detect_folders`    | `[".haxelib", "haxe_libraries"]`                                                                | Which folders should trigger this modules.                                |
| `symbol`            | `"⌘ "`                                                                                          | A format string representing the symbol of Helm.                          |
| `style`             | `"bold fg:202"`                                                                                 | The style for the module.                                                 |
| `disabled`          | `false`                                                                                         | Disables the `haxe` module.                                               |

### Variables

| Variable | Example  | Description                          |
| -------- | -------- | ------------------------------------ |
| version  | `v4.2.5` | The version of `haxe`                |
| symbol   |          | Mirrors the value of option `symbol` |
| style\*  |          | Mirrors the value of option `style`  |

*: This variable can only be used as a part of a style string

### Example

```toml
# ~/.config/starship.toml

[haxe]
format = "via [⌘ $version](bold fg:202) "
```

## Helm

The `helm` module shows the currently installed version of [Helm](https://helm.sh/).
By default the module will be shown if any of the following conditions are met:

- The current directory contains a `helmfile.yaml` file
- The current directory contains a `Chart.yaml` file

### Options

| Option              | Default                              | Description                                                               |
| ------------------- | ------------------------------------ | ------------------------------------------------------------------------- |
| `format`            | `'via [$symbol($version )]($style)'` | The format for the module.                                                |
| `version_format`    | `'v${raw}'`                          | The version format. Available vars are `raw`, `major`, `minor`, & `patch` |
| `detect_extensions` | `[]`                                 | Which extensions should trigger this module.                              |
| `detect_files`      | `['helmfile.yaml', 'Chart.yaml']`    | Which filenames should trigger this module.                               |
| `detect_folders`    | `[]`                                 | Which folders should trigger this modules.                                |
| `symbol`            | `'⎈ '`                               | A format string representing the symbol of Helm.                          |
| `style`             | `'bold white'`                       | The style for the module.                                                 |
| `disabled`          | `false`                              | Disables the `helm` module.                                               |

### Variables

| Variable | Example  | Description                          |
| -------- | -------- | ------------------------------------ |
| version  | `v3.1.1` | The version of `helm`                |
| symbol   |          | Mirrors the value of option `symbol` |
| style\*  |          | Mirrors the value of option `style`  |

*: This variable can only be used as a part of a style string

### Example

```toml
# ~/.config/starship.toml

[helm]
format = 'via [⎈ $version](bold white) '
```

## Hostname

The `hostname` module shows the system hostname.

### Options

| Option            | Default                                | Description                                                                                                                           |
| ----------------- | -------------------------------------- | ------------------------------------------------------------------------------------------------------------------------------------- |
| `ssh_only`        | `true`                                 | Only show hostname when connected to an SSH session.                                                                                  |
| `ssh_symbol`      | `'🌐 '`                                | A format string representing the symbol when connected to SSH session.                                                                |
| `trim_at`         | `'.'`                                  | String that the hostname is cut off at, after the first match. `'.'` will stop after the first dot. `''` will disable any truncation. |
| `detect_env_vars` | `[]`                                   | Which environment variable(s) should trigger this module.                                                                             |
| `format`          | `'[$ssh_symbol$hostname]($style) in '` | The format for the module.                                                                                                            |
| `style`           | `'bold dimmed green'`                  | The style for the module.                                                                                                             |
| `disabled`        | `false`                                | Disables the `hostname` module.                                                                                                       |

### Variables

| Variable   | Example    | Description                                           |
| ---------- | ---------- | ----------------------------------------------------- |
| hostname   | `computer` | The hostname of the computer                          |
| style\*    |            | Mirrors the value of option `style`                   |
| ssh_symbol | `'🌏 '`    | The symbol to represent when connected to SSH session |

*: This variable can only be used as a part of a style string

### Examples

#### Always show the hostname

```toml
# ~/.config/starship.toml

[hostname]
ssh_only = false
format = '[$ssh_symbol](bold blue) on [$hostname](bold red) '
trim_at = '.companyname.com'
disabled = false
```

#### Hide the hostname in remote tmux sessions

```toml
# ~/.config/starship.toml

[hostname]
ssh_only = false
detect_env_vars = ['!TMUX', 'SSH_CONNECTION']
disabled = false
```

## Java

The `java` module shows the currently installed version of [Java](https://www.oracle.com/java/).
By default the module will be shown if any of the following conditions are met:

- The current directory contains a `pom.xml`, `build.gradle.kts`, `build.sbt`, `.java-version`, `deps.edn`, `project.clj`, `build.boot`, or `.sdkmanrc` file
- The current directory contains a file with the `.java`, `.class`, `.gradle`, `.jar`, `.clj`, or `.cljc` extension

### Options

| Option              | Default                                                                                                               | Description                                                               |
| ------------------- | --------------------------------------------------------------------------------------------------------------------- | ------------------------------------------------------------------------- |
| `format`            | `'via [${symbol}(${version} )]($style)'`                                                                              | The format for the module.                                                |
| `version_format`    | `'v${raw}'`                                                                                                           | The version format. Available vars are `raw`, `major`, `minor`, & `patch` |
| `detect_extensions` | `['java', 'class', 'gradle', 'jar', 'cljs', 'cljc']`                                                                  | Which extensions should trigger this module.                              |
| `detect_files`      | `['pom.xml', 'build.gradle.kts', 'build.sbt', '.java-version', 'deps.edn', 'project.clj', 'build.boot', '.sdkmanrc']` | Which filenames should trigger this module.                               |
| `detect_folders`    | `[]`                                                                                                                  | Which folders should trigger this modules.                                |
| `symbol`            | `'☕ '`                                                                                                               | A format string representing the symbol of Java                           |
| `style`             | `'red dimmed'`                                                                                                        | The style for the module.                                                 |
| `disabled`          | `false`                                                                                                               | Disables the `java` module.                                               |

### Variables

| Variable | Example | Description                          |
| -------- | ------- | ------------------------------------ |
| version  | `v14`   | The version of `java`                |
| symbol   |         | Mirrors the value of option `symbol` |
| style\*  |         | Mirrors the value of option `style`  |

*: This variable can only be used as a part of a style string

### Example

```toml
# ~/.config/starship.toml

[java]
symbol = '🌟 '
```

## Jobs

The `jobs` module shows the current number of jobs running.
The module will be shown only if there are background jobs running.
The module will show the number of jobs running if there are at least
2 jobs, or more than the `number_threshold` config value, if it exists.
The module will show a symbol if there is at least 1 job, or more than the
`symbol_threshold` config value, if it exists. You can set both values
to 0 in order to _always_ show the symbol and number of jobs, even if there are
0 jobs running.

The default functionality is:

- 0 jobs -> Nothing is shown.
- 1 job -> `symbol` is shown.
- 2 jobs or more -> `symbol` + `number` are shown.

::: warning

This module is not supported on tcsh and nu.

:::

::: warning

The `threshold` option is deprecated, but if you want to use it,
the module will show the number of jobs running if there is more than 1 job, or
more than the `threshold` config value, if it exists. If `threshold` is set to 0,
then the module will also show when there are 0 jobs running.

:::

### Options

| Option             | Default                       | Description                                                              |
| ------------------ | ----------------------------- | ------------------------------------------------------------------------ |
| `threshold`*       | `1`                           | Show number of jobs if exceeded.                                         |
| `symbol_threshold` | `1`                           | Show `symbol` if the job count is at least `symbol_threshold`.           |
| `number_threshold` | `2`                           | Show the number of jobs if the job count is at least `number_threshold`. |
| `format`           | `'[$symbol$number]($style) '` | The format for the module.                                               |
| `symbol`           | `'✦'`                         | The string used to represent the `symbol` variable.                      |
| `style`            | `'bold blue'`                 | The style for the module.                                                |
| `disabled`         | `false`                       | Disables the `jobs` module.                                              |

*: This option is deprecated, please use the `number_threshold` and `symbol_threshold` options instead.

### Variables

| Variable | Example | Description                          |
| -------- | ------- | ------------------------------------ |
| number   | `1`     | The number of jobs                   |
| symbol   |         | Mirrors the value of option `symbol` |
| style\*  |         | Mirrors the value of option `style`  |

*: This variable can only be used as a part of a style string

### Example

```toml
# ~/.config/starship.toml

[jobs]
symbol = '+ '
number_threshold = 4
symbol_threshold = 0
```

## Julia

The `julia` module shows the currently installed version of [Julia](https://julialang.org/).
By default the module will be shown if any of the following conditions are met:

- The current directory contains a `Project.toml` file
- The current directory contains a `Manifest.toml` file
- The current directory contains a file with the `.jl` extension

### Options

| Option              | Default                              | Description                                                               |
| ------------------- | ------------------------------------ | ------------------------------------------------------------------------- |
| `format`            | `'via [$symbol($version )]($style)'` | The format for the module.                                                |
| `version_format`    | `'v${raw}'`                          | The version format. Available vars are `raw`, `major`, `minor`, & `patch` |
| `detect_extensions` | `['jl']`                             | Which extensions should trigger this module.                              |
| `detect_files`      | `['Project.toml', 'Manifest.toml']`  | Which filenames should trigger this module.                               |
| `detect_folders`    | `[]`                                 | Which folders should trigger this modules.                                |
| `symbol`            | `'ஃ '`                               | A format string representing the symbol of Julia.                         |
| `style`             | `'bold purple'`                      | The style for the module.                                                 |
| `disabled`          | `false`                              | Disables the `julia` module.                                              |

### Variables

| Variable | Example  | Description                          |
| -------- | -------- | ------------------------------------ |
| version  | `v1.4.0` | The version of `julia`               |
| symbol   |          | Mirrors the value of option `symbol` |
| style\*  |          | Mirrors the value of option `style`  |

*: This variable can only be used as a part of a style string

### Example

```toml
# ~/.config/starship.toml

[julia]
symbol = '∴ '
```

## Kotlin

The `kotlin` module shows the currently installed version of [Kotlin](https://kotlinlang.org/).
By default the module will be shown if any of the following conditions are met:

- The current directory contains a `.kt` or a `.kts` file

### Options

| Option              | Default                              | Description                                                                   |
| ------------------- | ------------------------------------ | ----------------------------------------------------------------------------- |
| `format`            | `'via [$symbol($version )]($style)'` | The format for the module.                                                    |
| `version_format`    | `'v${raw}'`                          | The version format. Available vars are `raw`, `major`, `minor`, & `patch`     |
| `detect_extensions` | `['kt', 'kts']`                      | Which extensions should trigger this module.                                  |
| `detect_files`      | `[]`                                 | Which filenames should trigger this module.                                   |
| `detect_folders`    | `[]`                                 | Which folders should trigger this modules.                                    |
| `symbol`            | `'🅺 '`                               | A format string representing the symbol of Kotlin.                            |
| `style`             | `'bold blue'`                        | The style for the module.                                                     |
| `kotlin_binary`     | `'kotlin'`                           | Configures the kotlin binary that Starship executes when getting the version. |
| `disabled`          | `false`                              | Disables the `kotlin` module.                                                 |

### Variables

| Variable | Example   | Description                          |
| -------- | --------- | ------------------------------------ |
| version  | `v1.4.21` | The version of `kotlin`              |
| symbol   |           | Mirrors the value of option `symbol` |
| style\*  |           | Mirrors the value of option `style`  |

*: This variable can only be used as a part of a style string

### Example

```toml
# ~/.config/starship.toml

[kotlin]
symbol = '🅺 '
```

```toml
# ~/.config/starship.toml

[kotlin]
# Uses the Kotlin Compiler binary to get the installed version
kotlin_binary = 'kotlinc'
```

## Kubernetes

Displays the current [Kubernetes context](https://kubernetes.io/docs/concepts/configuration/organize-cluster-access-kubeconfig/#context) name and, if set, the namespace, user and cluster from the kubeconfig file.
The namespace needs to be set in the kubeconfig file, this can be done via
`kubectl config set-context starship-context --namespace astronaut`.
Similarly, the user and cluster can be set with `kubectl config set-context starship-context --user starship-user`
and `kubectl config set-context starship-context --cluster starship-cluster`.
If the `$KUBECONFIG` env var is set the module will use that if not it will use the `~/.kube/config`.

::: tip

This module is disabled by default.
To enable it, set `disabled` to `false` in your configuration file.

When the module is enabled it will always be active, unless any of
`detect_extensions`, `detect_files` or `detect_folders` have been set in which
case the module will only be active in directories that match those conditions.

:::

### Options

<<<<<<< HEAD
| Option              | Default                                            | Description                                                                                                           |
| ------------------- | -------------------------------------------------- | --------------------------------------------------------------------------------------------------------------------- |
| `symbol`            | `'☸ '`                                             | A format string representing the symbol displayed before the Cluster.                                                 |
| `format`            | `'[$symbol$context( \($namespace\))]($style) in '` | The format for the module.                                                                                            |
| `style`             | `'cyan bold'`                                      | The style for the module.                                                                                             |
| `context_aliases`   | `{}`                                               | Table of context aliases to display.                                                                                  |
| `user_aliases`      | `{}`                                               | Table of user aliases to display.                                                                                     |
| `ignore_contexts`   | `[]`                                               | List of context names to be ignored.                                                                                  |
| `ignore_namespaces` | `[]`                                               | List of namespace names to be ignored.                                                                                |
| `ignore_contexts`   | `[]`                                               | List of context names to be ignored.                                                                                  |
| `ignore_combo`      | `{}`                                               | Table of context/namespace names to ignore. Add the `""` namespace if you want to ignore when no namespace is defined |
| `detect_extensions` | `[]`                                               | Which extensions should trigger this module.                                                                          |
| `detect_files`      | `[]`                                               | Which filenames should trigger this module.                                                                           |
| `detect_folders`    | `[]`                                               | Which folders should trigger this modules.                                                                            |
| `disabled`          | `true`                                             | Disables the `kubernetes` module.                                                                                     |
=======
::: warning

The `context_aliases` and `user_aliases` options are deprecated. Use `contexts` and the corresponding `context_alias`
and `user_alias` options instead.

:::

| Option              | Default                                            | Description                                                           |
| ------------------- | -------------------------------------------------- | --------------------------------------------------------------------- |
| `symbol`            | `'☸ '`                                             | A format string representing the symbol displayed before the Cluster. |
| `format`            | `'[$symbol$context( \($namespace\))]($style) in '` | The format for the module.                                            |
| `style`             | `'cyan bold'`                                      | The style for the module.                                             |
| `context_aliases`*  | `{}`                                               | Table of context aliases to display.                                  |
| `user_aliases`*     | `{}`                                               | Table of user aliases to display.                                     |
| `detect_extensions` | `[]`                                               | Which extensions should trigger this module.                          |
| `detect_files`      | `[]`                                               | Which filenames should trigger this module.                           |
| `detect_folders`    | `[]`                                               | Which folders should trigger this modules.                            |
| `contexts`          | `[]`                                               | Customized styles and symbols for specific contexts.                  |
| `disabled`          | `true`                                             | Disables the `kubernetes` module.                                     |
>>>>>>> 53c6f08e

*: This option is deprecated, please add `contexts` with the corresponding `context_alias` and `user_alias` options instead.

To customize the style of the module for specific environments, use the following configuration as
part of the `contexts` list:

| Variable          | Description                                                                              |
| ----------------- | ---------------------------------------------------------------------------------------- |
| `context_pattern` | **Required** Regular expression to match current Kubernetes context name.                |
| `user_pattern`    | Regular expression to match current Kubernetes user name.                                |
| `context_alias`   | Context alias to display instead of the full context name.                               |
| `user_alias`      | User alias to display instead of the full user name.                                     |
| `style`           | The style for the module when using this context. If not set, will use module's style.   |
| `symbol`          | The symbol for the module when using this context. If not set, will use module's symbol. |

Note that all regular expression are anchored with `^<pattern>$` and so must match the whole string. The `*_pattern`
regular expressions may contain capture groups, which can be referenced in the corresponding alias via `$name` and `$N`
(see example below and the
[rust Regex::replace() documentation](https://docs.rs/regex/latest/regex/struct.Regex.html#method.replace)).

### Variables

| Variable  | Example              | Description                              |
| --------- | -------------------- | ---------------------------------------- |
| context   | `starship-context`   | The current kubernetes context name      |
| namespace | `starship-namespace` | If set, the current kubernetes namespace |
| user      | `starship-user`      | If set, the current kubernetes user      |
| cluster   | `starship-cluster`   | If set, the current kubernetes cluster   |
| symbol    |                      | Mirrors the value of option `symbol`     |
| style\*   |                      | Mirrors the value of option `style`      |

*: This variable can only be used as a part of a style string

### Example

```toml
# ~/.config/starship.toml

[kubernetes]
format = 'on [⛵ ($user on )($cluster in )$context \($namespace\)](dimmed green) '
disabled = false
<<<<<<< HEAD
[kubernetes.context_aliases]
'dev.local.cluster.k8s' = 'dev'
'.*/openshift-cluster/.*' = 'openshift'
'gke_.*_(?P<var_cluster>[\w-]+)' = 'gke-$var_cluster'
[kubernetes.user_aliases]
'dev.local.cluster.k8s' = 'dev'
'root/.*' = 'root'
[kubernetes.ignore_combo]
docker-desktop = ["default", ""]
=======
contexts = [
  { context_pattern = "dev.local.cluster.k8s", style = "green", symbol = "💔 " },
]
>>>>>>> 53c6f08e
```

Only show the module in directories that contain a `k8s` file.

```toml
# ~/.config/starship.toml

[kubernetes]
disabled = false
detect_files = ['k8s']
```

#### Kubernetes Context specific config

The `contexts` configuration option is used to customise what the current Kubernetes context name looks
like (style and symbol) if the name matches the defined regular expression.

```toml
# ~/.config/starship.toml

[[kubernetes.contexts]]
# "bold red" style + default symbol when Kubernetes current context name equals "production" *and* the current user
# equals "admin_user"
context_pattern = "production"
user_pattern = "admin_user"
style = "bold red"
context_alias = "prod"
user_alias = "admin"

[[kubernetes.contexts]]
# "green" style + a different symbol when Kubernetes current context name contains openshift
context_pattern = ".*openshift.*"
style = "green"
symbol = "💔 "
context_alias = "openshift"

[[kubernetes.contexts]]
# Using capture groups
# Contexts from GKE, AWS and other cloud providers usually carry additional information, like the region/zone.
# The following entry matches on the GKE format (`gke_projectname_zone_cluster-name`)
# and renames every matching kube context into a more readable format (`gke-cluster-name`):
context_pattern = "gke_.*_(?P<cluster>[\\w-]+)"
context_alias = "gke-$cluster"
```

## Line Break

The `line_break` module separates the prompt into two lines.

### Options

| Option     | Default | Description                                                        |
| ---------- | ------- | ------------------------------------------------------------------ |
| `disabled` | `false` | Disables the `line_break` module, making the prompt a single line. |

### Example

```toml
# ~/.config/starship.toml

[line_break]
disabled = true
```

## Local IP

The `localip` module shows the IPv4 address of the primary network interface.

### Options

| Option     | Default                   | Description                                            |
| ---------- | ------------------------- | ------------------------------------------------------ |
| `ssh_only` | `true`                    | Only show IP address when connected to an SSH session. |
| `format`   | `'[$localipv4]($style) '` | The format for the module.                             |
| `style`    | `'bold yellow'`           | The style for the module.                              |
| `disabled` | `true`                    | Disables the `localip` module.                         |

### Variables

| Variable  | Example      | Description                         |
| --------- | ------------ | ----------------------------------- |
| localipv4 | 192.168.1.13 | Contains the primary IPv4 address   |
| style\*   |              | Mirrors the value of option `style` |

*: This variable can only be used as a part of a style string

### Example

```toml
# ~/.config/starship.toml

[localip]
ssh_only = false
format = '@[$localipv4](bold red) '
disabled = false
```

## Lua

The `lua` module shows the currently installed version of [Lua](http://www.lua.org/).
By default the module will be shown if any of the following conditions are met:

- The current directory contains a `.lua-version` file
- The current directory contains a `lua` directory
- The current directory contains a file with the `.lua` extension

### Options

| Option              | Default                              | Description                                                                |
| ------------------- | ------------------------------------ | -------------------------------------------------------------------------- |
| `format`            | `'via [$symbol($version )]($style)'` | The format for the module.                                                 |
| `version_format`    | `'v${raw}'`                          | The version format. Available vars are `raw`, `major`, `minor`, & `patch`  |
| `symbol`            | `'🌙 '`                              | A format string representing the symbol of Lua.                            |
| `detect_extensions` | `['lua']`                            | Which extensions should trigger this module.                               |
| `detect_files`      | `['.lua-version']`                   | Which filenames should trigger this module.                                |
| `detect_folders`    | `['lua']`                            | Which folders should trigger this module.                                  |
| `style`             | `'bold blue'`                        | The style for the module.                                                  |
| `lua_binary`        | `'lua'`                              | Configures the lua binary that Starship executes when getting the version. |
| `disabled`          | `false`                              | Disables the `lua` module.                                                 |

### Variables

| Variable | Example  | Description                          |
| -------- | -------- | ------------------------------------ |
| version  | `v5.4.0` | The version of `lua`                 |
| symbol   |          | Mirrors the value of option `symbol` |
| style\*  |          | Mirrors the value of option `style`  |

*: This variable can only be used as a part of a style string

### Example

```toml
# ~/.config/starship.toml

[lua]
format = 'via [🌕 $version](bold blue) '
```

## Memory Usage

The `memory_usage` module shows current system memory and swap usage.

By default the swap usage is displayed if the total system swap is non-zero.

::: tip

This module is disabled by default.
To enable it, set `disabled` to `false` in your configuration file.

:::

### Options

| Option      | Default                                        | Description                                              |
| ----------- | ---------------------------------------------- | -------------------------------------------------------- |
| `threshold` | `75`                                           | Hide the memory usage unless it exceeds this percentage. |
| `format`    | `'via $symbol [${ram}( \| ${swap})]($style) '` | The format for the module.                               |
| `symbol`    | `'🐏'`                                         | The symbol used before displaying the memory usage.      |
| `style`     | `'bold dimmed white'`                          | The style for the module.                                |
| `disabled`  | `true`                                         | Disables the `memory_usage` module.                      |

### Variables

| Variable     | Example       | Description                                                        |
| ------------ | ------------- | ------------------------------------------------------------------ |
| ram          | `31GiB/65GiB` | The usage/total RAM of the current system memory.                  |
| ram_pct      | `48%`         | The percentage of the current system memory.                       |
| swap\*\*     | `1GiB/4GiB`   | The swap memory size of the current system swap memory file.       |
| swap_pct\*\* | `77%`         | The swap memory percentage of the current system swap memory file. |
| symbol       | `🐏`          | Mirrors the value of option `symbol`                               |
| style\*      |               | Mirrors the value of option `style`                                |

*: This variable can only be used as a part of a style string
*\*: The SWAP file information is only displayed if detected on the current system

### Example

```toml
# ~/.config/starship.toml

[memory_usage]
disabled = false
threshold = -1
symbol = ' '
style = 'bold dimmed green'
```

## Meson

The `meson` module shows the current Meson developer environment status.

By default the Meson project name is displayed, if `$MESON_DEVENV` is set.

### Options

| Option              | Default                            | Description                                                                               |
| ------------------- | ---------------------------------- | ----------------------------------------------------------------------------------------- |
| `truncation_length` | `2^32 - 1`                         | Truncates a project name to `N` graphemes.                                                |
| `truncation_symbol` | `'…'`                              | The symbol used to indicate a project name was truncated. You can use `''` for no symbol. |
| `format`            | `'via [$symbol$project]($style) '` | The format for the module.                                                                |
| `symbol`            | `'⬢ '`                             | The symbol used before displaying the project name.                                       |
| `style`             | `'blue bold'`                      | The style for the module.                                                                 |
| `disabled`          | `false`                            | Disables the `meson` module.                                                              |

### Variables

| Variable | Example    | Description                          |
| -------- | ---------- | ------------------------------------ |
| project  | `starship` | The current Meson project name       |
| symbol   | `🐏`       | Mirrors the value of option `symbol` |
| style\*  |            | Mirrors the value of option `style`  |

*: This variable can only be used as a part of a style string

### Example

```toml
# ~/.config/starship.toml

[meson]
disabled = false
truncation_symbol = '--'
symbol = ' '
style = 'bold dimmed green'
```

## Mercurial Branch

The `hg_branch` module shows the active branch and topic of the repo in your current directory.

### Options

| Option              | Default                                   | Description                                                                                  |
| ------------------- | ----------------------------------------- | -------------------------------------------------------------------------------------------- |
| `symbol`            | `' '`                                    | The symbol used before the hg bookmark or branch name of the repo in your current directory. |
| `style`             | `'bold purple'`                           | The style for the module.                                                                    |
| `format`            | `'on [$symbol$branch(:$topic)]($style) '` | The format for the module.                                                                   |
| `truncation_length` | `2^63 - 1`                                | Truncates the hg branch / topic name to `N` graphemes                                        |
| `truncation_symbol` | `'…'`                                     | The symbol used to indicate a branch name was truncated.                                     |
| `disabled`          | `true`                                    | Disables the `hg_branch` module.                                                             |

### Variables

| Variable | Example   | Description                          |
| -------- | --------- | ------------------------------------ |
| branch   | `master`  | The active mercurial branch          |
| topic    | `feature` | The active mercurial topic           |
| symbol   |           | Mirrors the value of option `symbol` |
| style\*  |           | Mirrors the value of option `style`  |

*: This variable can only be used as a part of a style string

### Example

```toml
# ~/.config/starship.toml

[hg_branch]
format = 'on [🌱 $branch](bold purple)'
truncation_length = 4
truncation_symbol = ''
```

## Nim

The `nim` module shows the currently installed version of [Nim](https://nim-lang.org/).
By default the module will be shown if any of the following conditions are met:

- The current directory contains a `nim.cfg` file
- The current directory contains a file with the `.nim` extension
- The current directory contains a file with the `.nims` extension
- The current directory contains a file with the `.nimble` extension

### Options

| Option              | Default                              | Description                                                               |
| ------------------- | ------------------------------------ | ------------------------------------------------------------------------- |
| `format`            | `'via [$symbol($version )]($style)'` | The format for the module                                                 |
| `version_format`    | `'v${raw}'`                          | The version format. Available vars are `raw`, `major`, `minor`, & `patch` |
| `symbol`            | `'👑 '`                              | The symbol used before displaying the version of Nim.                     |
| `detect_extensions` | `['nim', 'nims', 'nimble']`          | Which extensions should trigger this module.                              |
| `detect_files`      | `['nim.cfg']`                        | Which filenames should trigger this module.                               |
| `detect_folders`    | `[]`                                 | Which folders should trigger this module.                                 |
| `style`             | `'bold yellow'`                      | The style for the module.                                                 |
| `disabled`          | `false`                              | Disables the `nim` module.                                                |

### Variables

| Variable | Example  | Description                          |
| -------- | -------- | ------------------------------------ |
| version  | `v1.2.0` | The version of `nimc`                |
| symbol   |          | Mirrors the value of option `symbol` |
| style\*  |          | Mirrors the value of option `style`  |

*: This variable can only be used as a part of a style string

### Example

```toml
# ~/.config/starship.toml

[nim]
style = 'yellow'
symbol = '🎣 '
```

## Nix-shell

The `nix_shell` module shows the [nix-shell](https://nixos.org/guides/nix-pills/developing-with-nix-shell.html) environment.
The module will be shown when inside a nix-shell environment.

### Options

| Option        | Default                                      | Description                                                           |
| ------------- | -------------------------------------------- | --------------------------------------------------------------------- |
| `format`      | `'via [$symbol$state( \($name\))]($style) '` | The format for the module.                                            |
| `symbol`      | `'❄️ '`                                       | A format string representing the symbol of nix-shell.                 |
| `style`       | `'bold blue'`                                | The style for the module.                                             |
| `impure_msg`  | `'impure'`                                   | A format string shown when the shell is impure.                       |
| `pure_msg`    | `'pure'`                                     | A format string shown when the shell is pure.                         |
| `unknown_msg` | `''`                                         | A format string shown when it is unknown if the shell is pure/impure. |
| `disabled`    | `false`                                      | Disables the `nix_shell` module.                                      |
| `heuristic`   | `false`                                      | Attempts to detect new `nix shell`-style shells with a heuristic.     |

### Variables

| Variable | Example | Description                          |
| -------- | ------- | ------------------------------------ |
| state    | `pure`  | The state of the nix-shell           |
| name     | `lorri` | The name of the nix-shell            |
| symbol   |         | Mirrors the value of option `symbol` |
| style\*  |         | Mirrors the value of option `style`  |

*: This variable can only be used as a part of a style string

### Example

```toml
# ~/.config/starship.toml

[nix_shell]
disabled = true
impure_msg = '[impure shell](bold red)'
pure_msg = '[pure shell](bold green)'
unknown_msg = '[unknown shell](bold yellow)'
format = 'via [☃️ $state( \($name\))](bold blue) '
```

## Node.js

The `nodejs` module shows the currently installed version of [Node.js](https://nodejs.org/).
By default the module will be shown if any of the following conditions are met:

- The current directory contains a `package.json` file
- The current directory contains a `.node-version` file
- The current directory contains a `.nvmrc` file
- The current directory contains a `node_modules` directory
- The current directory contains a file with the `.js`, `.mjs` or `.cjs` extension
- The current directory contains a file with the `.ts`, `.mts` or `.cts` extension

### Options

| Option              | Default                                    | Description                                                                                           |
| ------------------- | ------------------------------------------ | ----------------------------------------------------------------------------------------------------- |
| `format`            | `'via [$symbol($version )]($style)'`       | The format for the module.                                                                            |
| `version_format`    | `'v${raw}'`                                | The version format. Available vars are `raw`, `major`, `minor`, & `patch`                             |
| `symbol`            | `' '`                                     | A format string representing the symbol of Node.js.                                                   |
| `detect_extensions` | `['js', 'mjs', 'cjs', 'ts', 'mts', 'cts']` | Which extensions should trigger this module.                                                          |
| `detect_files`      | `['package.json', '.node-version']`        | Which filenames should trigger this module.                                                           |
| `detect_folders`    | `['node_modules']`                         | Which folders should trigger this module.                                                             |
| `style`             | `'bold green'`                             | The style for the module.                                                                             |
| `disabled`          | `false`                                    | Disables the `nodejs` module.                                                                         |
| `not_capable_style` | `bold red`                                 | The style for the module when an engines property in package.json does not match the Node.js version. |

### Variables

| Variable        | Example    | Description                                                                                                                                               |
| --------------- | ---------- | --------------------------------------------------------------------------------------------------------------------------------------------------------- |
| version         | `v13.12.0` | The version of `node`                                                                                                                                     |
| engines_version | `>=12.0.0` | `node` version requirement as set in the engines property of `package.json`. Will only show if the version requirement does not match the `node` version. |
| symbol          |            | Mirrors the value of option `symbol`                                                                                                                      |
| style\*         |            | Mirrors the value of option `style`                                                                                                                       |

*: This variable can only be used as a part of a style string

### Example

```toml
# ~/.config/starship.toml

[nodejs]
format = 'via [🤖 $version](bold green) '
```

## OCaml

The `ocaml` module shows the currently installed version of [OCaml](https://ocaml.org/).
By default the module will be shown if any of the following conditions are met:

- The current directory contains a file with `.opam` extension or `_opam` directory
- The current directory contains a `esy.lock` directory
- The current directory contains a `dune` or `dune-project` file
- The current directory contains a `jbuild` or `jbuild-ignore` file
- The current directory contains a `.merlin` file
- The current directory contains a file with `.ml`, `.mli`, `.re` or `.rei` extension

### Options

| Option                    | Default                                                                  | Description                                                               |
| ------------------------- | ------------------------------------------------------------------------ | ------------------------------------------------------------------------- |
| `format`                  | `'via [$symbol($version )(\($switch_indicator$switch_name\) )]($style)'` | The format string for the module.                                         |
| `version_format`          | `'v${raw}'`                                                              | The version format. Available vars are `raw`, `major`, `minor`, & `patch` |
| `symbol`                  | `'🐫 '`                                                                  | The symbol used before displaying the version of OCaml.                   |
| `global_switch_indicator` | `''`                                                                     | The format string used to represent global OPAM switch.                   |
| `local_switch_indicator`  | `'*'`                                                                    | The format string used to represent local OPAM switch.                    |
| `detect_extensions`       | `['opam', 'ml', 'mli', 're', 'rei']`                                     | Which extensions should trigger this module.                              |
| `detect_files`            | `['dune', 'dune-project', 'jbuild', 'jbuild-ignore', '.merlin']`         | Which filenames should trigger this module.                               |
| `detect_folders`          | `['_opam', 'esy.lock']`                                                  | Which folders should trigger this module.                                 |
| `style`                   | `'bold yellow'`                                                          | The style for the module.                                                 |
| `disabled`                | `false`                                                                  | Disables the `ocaml` module.                                              |

### Variables

| Variable         | Example      | Description                                                       |
| ---------------- | ------------ | ----------------------------------------------------------------- |
| version          | `v4.10.0`    | The version of `ocaml`                                            |
| switch_name      | `my-project` | The active OPAM switch                                            |
| switch_indicator |              | Mirrors the value of `indicator` for currently active OPAM switch |
| symbol           |              | Mirrors the value of option `symbol`                              |
| style\*          |              | Mirrors the value of option `style`                               |

*: This variable can only be used as a part of a style string

### Example

```toml
# ~/.config/starship.toml

[ocaml]
format = 'via [🐪 $version]($style) '
```

## Open Policy Agent

The `opa` module shows the currently installed version of the OPA tool.
By default the module will be shown if the current directory contains a `.rego` file.

### Options

| Option              | Default                              | Description                                                               |
| ------------------- | ------------------------------------ | ------------------------------------------------------------------------- |
| `format`            | `'via [$symbol($version )]($style)'` | The format for the module.                                                |
| `version_format`    | `'v${raw}'`                          | The version format. Available vars are `raw`, `major`, `minor`, & `patch` |
| `symbol`            | `'🪖  '`                             | A format string representing the symbol of OPA.                           |
| `detect_extensions` | `['rego']`                           | Which extensions should trigger this module.                              |
| `detect_files`      | `[]`                                 | Which filenames should trigger this module.                               |
| `detect_folders`    | `[]`                                 | Which folders should trigger this module.                                 |
| `style`             | `'bold blue'`                        | The style for the module.                                                 |
| `disabled`          | `false`                              | Disables the `opa` module.                                                |

### Variables

| Variable | Example   | Description                          |
| -------- | --------- | ------------------------------------ |
| version  | `v0.44.0` | The version of `opa`                 |
| symbol   |           | Mirrors the value of option `symbol` |
| style\*  |           | Mirrors the value of option `style`  |

*: This variable can only be used as a part of a style string

### Example

```toml
# ~/.config/starship.toml

[opa]
format = 'via [⛑️  $version](bold red) '
```

## OpenStack

The `openstack` module shows the current OpenStack cloud and project. The module
only active when the `OS_CLOUD` env var is set, in which case it will read
`clouds.yaml` file from any of the [default locations](https://docs.openstack.org/python-openstackclient/latest/configuration/index.html#configuration-files).
to fetch the current project in use.

### Options

| Option     | Default                                       | Description                                                    |
| ---------- | --------------------------------------------- | -------------------------------------------------------------- |
| `format`   | `'on [$symbol$cloud(\($project\))]($style) '` | The format for the module.                                     |
| `symbol`   | `'☁️ '`                                        | The symbol used before displaying the current OpenStack cloud. |
| `style`    | `'bold yellow'`                               | The style for the module.                                      |
| `disabled` | `false`                                       | Disables the `openstack` module.                               |

### Variables

| Variable | Example | Description                          |
| -------- | ------- | ------------------------------------ |
| cloud    | `corp`  | The current OpenStack cloud          |
| project  | `dev`   | The current OpenStack project        |
| symbol   |         | Mirrors the value of option `symbol` |
| style\*  |         | Mirrors the value of option `style`  |

*: This variable can only be used as a part of a style string

### Example

```toml
# ~/.config/starship.toml

[openstack]
format = 'on [$symbol$cloud(\($project\))]($style) '
style = 'bold yellow'
symbol = '☁️ '
```

## OS

The `os` module shows the current operating system.
OS information is detected via the [os_info](https://lib.rs/crates/os_info) crate.

::: warning

The [os_info](https://lib.rs/crates/os_info) crate used by this module is known to be inaccurate on some systems.

:::

::: tip

This module is disabled by default.
To enable it, set `disabled` to `false` in your configuration file.

:::

### Options

| Option     | Default               | Description                                            |
| ---------- | --------------------- | ------------------------------------------------------ |
| `format`   | `"[$symbol]($style)"` | The format for the module.                             |
| `style`    | `"bold white"`        | The style for the module.                              |
| `disabled` | `true`                | Disables the `os` module.                              |
| `symbols`  |                       | A table that maps each operating system to its symbol. |

`symbols` allows you to define arbitrary symbols to display for each operating system type.
Operating system types not defined by your configuration use the default symbols table below.
All operating systems currently supported by the module are listed below.
If you would like an operating system to be added, feel free to open a [feature request](https://github.com/starship/starship/issues/new/choose).

```toml
# This is the default symbols table.
[os.symbols]
Alpaquita = "🔔 "
Alpine = "🏔️ "
Amazon = "🙂 "
Android = "🤖 "
Arch = "🎗️ "
Artix = "🎗️ "
CentOS = "💠 "
Debian = "🌀 "
DragonFly = "🐉 "
Emscripten = "🔗 "
EndeavourOS = "🚀 "
Fedora = "🎩 "
FreeBSD = "😈 "
Garuda = "🦅 "
Gentoo = "🗜️ "
HardenedBSD = "🛡️ "
Illumos = "🐦 "
Linux = "🐧 "
Mabox = "📦 "
Macos = "🍎 "
Manjaro = "🥭 "
Mariner = "🌊 "
MidnightBSD = "🌘 "
Mint = "🌿 "
NetBSD = "🚩 "
NixOS = "❄️ "
OpenBSD = "🐡 "
OpenCloudOS = "☁️ "
openEuler = "🦉 "
openSUSE = "🦎 "
OracleLinux = "🦴 "
Pop = "🍭 "
Raspbian = "🍓 "
Redhat = "🎩 "
RedHatEnterprise = "🎩 "
Redox = "🧪 "
Solus = "⛵ "
SUSE = "🦎 "
Ubuntu = "🎯 "
Unknown = "❓ "
Windows = "🪟 "
```

### Variables

| Variable | Example      | Description                                                        |
| -------- | ------------ | ------------------------------------------------------------------ |
| symbol   | `🎗️`          | The current operating system symbol from advanced option `symbols` |
| name     | `Arch Linux` | The current operating system name                                  |
| type     | `Arch`       | The current operating system type                                  |
| codename |              | The current operating system codename, if applicable               |
| edition  |              | The current operating system edition, if applicable                |
| version  |              | The current operating system version, if applicable                |
| style\*  |              | Mirrors the value of option `style`                                |

*: This variable can only be used as a part of a style string

### Example

```toml
# ~/.config/starship.toml

[os]
format = "on [($name )]($style)"
style = "bold blue"
disabled = false

[os.symbols]
Windows = " "
Arch = "Arch is the best! "
```

## Package Version

The `package` module is shown when the current directory is the repository for a
package, and shows its current version. The module currently supports `npm`, `nimble`, `cargo`,
`poetry`, `python`, `composer`, `gradle`, `julia`, `mix`, `helm`, `shards`, `daml` and `dart` packages.

- [**npm**](https://docs.npmjs.com/cli/commands/npm) – The `npm` package version is extracted from the `package.json` present
  in the current directory
- [**Cargo**](https://doc.rust-lang.org/cargo/) – The `cargo` package version is extracted from the `Cargo.toml` present in the current directory
- [**Nimble**](https://github.com/nim-lang/nimble) - The `nimble` package version is extracted from the `*.nimble` file present in the current directory with the `nimble dump` command
- [**Poetry**](https://python-poetry.org/) – The `poetry` package version is extracted from the `pyproject.toml` present
  in the current directory
- [**Python**](https://www.python.org) - The `python` package version is extracted from a [PEP 621](https://peps.python.org/pep-0621/) compliant `pyproject.toml` or a `setup.cfg` present in the current directory
- [**Composer**](https://getcomposer.org/) – The `composer` package version is extracted from the `composer.json` present
  in the current directory
- [**Gradle**](https://gradle.org/) – The `gradle` package version is extracted from the `build.gradle` present in the current directory
- [**Julia**](https://docs.julialang.org/en/v1/stdlib/Pkg/) - The package version is extracted from the `Project.toml` present in the current directory
- [**Mix**](https://hexdocs.pm/mix/) - The `mix` package version is extracted from the `mix.exs` present in the current directory
- [**Helm**](https://helm.sh/docs/helm/helm_package/) - The `helm` chart version is extracted from the `Chart.yaml` present in the current directory
- [**Maven**](https://maven.apache.org/) - The `maven` package version is extracted from the `pom.xml` present in the current directory
- [**Meson**](https://mesonbuild.com/) - The `meson` package version is extracted from the `meson.build` present in the current directory
- [**Shards**](https://crystal-lang.org/reference/the_shards_command/index.html) - The `shards` package version is extracted from the `shard.yml` present in the current directory
- [**V**](https://vlang.io) - The `vlang` package version is extracted from the `v.mod` present in the current directory
- [**SBT**](https://scala-sbt.org) - The `sbt` package version is extracted from the `build.sbt` present in the current directory
- [**Daml**](https://www.digitalasset.com/developers) - The `daml` package version is extracted from the `daml.yaml` present in the current directory
- [**Dart**](https://pub.dev/) - The `dart` package version is extracted from the `pubspec.yaml` present in the current directory

> ⚠️ The version being shown is that of the package whose source code is in your
> current directory, not your package manager.

### Options

| Option            | Default                           | Description                                                               |
| ----------------- | --------------------------------- | ------------------------------------------------------------------------- |
| `format`          | `'is [$symbol$version]($style) '` | The format for the module.                                                |
| `symbol`          | `'📦 '`                           | The symbol used before displaying the version the package.                |
| `version_format`  | `'v${raw}'`                       | The version format. Available vars are `raw`, `major`, `minor`, & `patch` |
| `style`           | `'bold 208'`                      | The style for the module.                                                 |
| `display_private` | `false`                           | Enable displaying version for packages marked as private.                 |
| `disabled`        | `false`                           | Disables the `package` module.                                            |

### Variables

| Variable | Example  | Description                          |
| -------- | -------- | ------------------------------------ |
| version  | `v1.0.0` | The version of your package          |
| symbol   |          | Mirrors the value of option `symbol` |
| style\*  |          | Mirrors the value of option `style`  |

*: This variable can only be used as a part of a style string

### Example

```toml
# ~/.config/starship.toml

[package]
format = 'via [🎁 $version](208 bold) '
```

## Perl

The `perl` module shows the currently installed version of [Perl](https://www.perl.org/).
By default the module will be shown if any of the following conditions are met:

- The current directory contains a `Makefile.PL` or `Build.PL` file
- The current directory contains a `cpanfile` or `cpanfile.snapshot` file
- The current directory contains a `META.json` file or `META.yml` file
- The current directory contains a `.perl-version` file
- The current directory contains a `.pl`, `.pm` or `.pod`

### Options

| Option              | Default                                                                                                  | Description                                                               |
| ------------------- | -------------------------------------------------------------------------------------------------------- | ------------------------------------------------------------------------- |
| `format`            | `'via [$symbol($version )]($style)'`                                                                     | The format string for the module.                                         |
| `version_format`    | `'v${raw}'`                                                                                              | The version format. Available vars are `raw`, `major`, `minor`, & `patch` |
| `symbol`            | `'🐪 '`                                                                                                  | The symbol used before displaying the version of Perl                     |
| `detect_extensions` | `['pl', 'pm', 'pod']`                                                                                    | Which extensions should trigger this module.                              |
| `detect_files`      | `['Makefile.PL', 'Build.PL', 'cpanfile', 'cpanfile.snapshot', 'META.json', 'META.yml', '.perl-version']` | Which filenames should trigger this module.                               |
| `detect_folders`    | `[]`                                                                                                     | Which folders should trigger this module.                                 |
| `style`             | `'bold 149'`                                                                                             | The style for the module.                                                 |
| `disabled`          | `false`                                                                                                  | Disables the `perl` module.                                               |

### Variables

| Variable | Example   | Description                          |
| -------- | --------- | ------------------------------------ |
| version  | `v5.26.1` | The version of `perl`                |
| symbol   |           | Mirrors the value of option `symbol` |
| style\*  |           | Mirrors the value of option `style`  |

### Example

```toml
# ~/.config/starship.toml

[perl]
format = 'via [🦪 $version]($style) '
```

## PHP

The `php` module shows the currently installed version of [PHP](https://www.php.net/).
By default the module will be shown if any of the following conditions are met:

- The current directory contains a `composer.json` file
- The current directory contains a `.php-version` file
- The current directory contains a `.php` extension

### Options

| Option              | Default                              | Description                                                               |
| ------------------- | ------------------------------------ | ------------------------------------------------------------------------- |
| `format`            | `'via [$symbol($version )]($style)'` | The format for the module.                                                |
| `version_format`    | `'v${raw}'`                          | The version format. Available vars are `raw`, `major`, `minor`, & `patch` |
| `symbol`            | `'🐘 '`                              | The symbol used before displaying the version of PHP.                     |
| `detect_extensions` | `['php']`                            | Which extensions should trigger this module.                              |
| `detect_files`      | `['composer.json', '.php-version']`  | Which filenames should trigger this module.                               |
| `detect_folders`    | `[]`                                 | Which folders should trigger this module.                                 |
| `style`             | `'147 bold'`                         | The style for the module.                                                 |
| `disabled`          | `false`                              | Disables the `php` module.                                                |

### Variables

| Variable | Example  | Description                          |
| -------- | -------- | ------------------------------------ |
| version  | `v7.3.8` | The version of `php`                 |
| symbol   |          | Mirrors the value of option `symbol` |
| style\*  |          | Mirrors the value of option `style`  |

*: This variable can only be used as a part of a style string

### Example

```toml
# ~/.config/starship.toml

[php]
format = 'via [🔹 $version](147 bold) '
```

## Pijul Channel

The `pijul_channel` module shows the active channel of the repo in your current directory.

### Options

| Option              | Default                           | Description                                                                          |
| ------------------- | --------------------------------- | ------------------------------------------------------------------------------------ |
| `symbol`            | `' '`                            | The symbol used before the pijul channel name of the repo in your current directory. |
| `style`             | `'bold purple'`                   | The style for the module.                                                            |
| `format`            | `'on [$symbol$channel]($style) '` | The format for the module.                                                           |
| `truncation_length` | `2^63 - 1`                        | Truncates the pijul channel name to `N` graphemes                                    |
| `truncation_symbol` | `'…'`                             | The symbol used to indicate a branch name was truncated.                             |
| `disabled`          | `true`                            | Disables the `pijul` module.                                                         |

## Pulumi

The `pulumi` module shows the current username, selected [Pulumi Stack](https://www.pulumi.com/docs/intro/concepts/stack/), and version.

::: tip

By default the Pulumi version is not shown, since it takes an order of magnitude longer to load then most plugins (~70ms).
If you still want to enable it, [follow the example shown below](#with-pulumi-version).

:::

By default the module will be shown if any of the following conditions are met:

- The current directory contains either `Pulumi.yaml` or `Pulumi.yml`
- A parent directory contains either `Pulumi.yaml` or `Pulumi.yml` unless `search_upwards` is set to `false`

### Options

| Option           | Default                                      | Description                                                               |
| ---------------- | -------------------------------------------- | ------------------------------------------------------------------------- |
| `format`         | `'via [$symbol($username@)$stack]($style) '` | The format string for the module.                                         |
| `version_format` | `'v${raw}'`                                  | The version format. Available vars are `raw`, `major`, `minor`, & `patch` |
| `symbol`         | `' '`                                       | A format string shown before the Pulumi stack.                            |
| `style`          | `'bold 5'`                                   | The style for the module.                                                 |
| `search_upwards` | `true`                                       | Enable discovery of pulumi config files in parent directories.            |
| `disabled`       | `false`                                      | Disables the `pulumi` module.                                             |

### Variables

| Variable | Example    | Description                          |
| -------- | ---------- | ------------------------------------ |
| version  | `v0.12.24` | The version of `pulumi`              |
| stack    | `dev`      | The current Pulumi stack             |
| username | `alice`    | The current Pulumi username          |
| symbol   |            | Mirrors the value of option `symbol` |
| style\*  |            | Mirrors the value of option `style`  |

*: This variable can only be used as a part of a style string

### Example

#### With Pulumi Version

```toml
# ~/.config/starship.toml

[pulumi]
format = '[🛥 ($version )$stack]($style) '
```

#### Without Pulumi version

```toml
# ~/.config/starship.toml
[pulumi]
symbol = '🛥 '
format = '[$symbol$stack]($style) '
```

## PureScript

The `purescript` module shows the currently installed version of [PureScript](https://www.purescript.org/) version.
By default the module will be shown if any of the following conditions are met:

- The current directory contains a `spago.dhall` file
- The current directory contains a file with the `.purs` extension

### Options

| Option              | Default                              | Description                                                               |
| ------------------- | ------------------------------------ | ------------------------------------------------------------------------- |
| `format`            | `'via [$symbol($version )]($style)'` | The format for the module.                                                |
| `version_format`    | `'v${raw}'`                          | The version format. Available vars are `raw`, `major`, `minor`, & `patch` |
| `symbol`            | `'<=> '`                             | The symbol used before displaying the version of PureScript.              |
| `detect_extensions` | `['purs']`                           | Which extensions should trigger this module.                              |
| `detect_files`      | `['spago.dhall']`                    | Which filenames should trigger this module.                               |
| `detect_folders`    | `[]`                                 | Which folders should trigger this module.                                 |
| `style`             | `'bold white'`                       | The style for the module.                                                 |
| `disabled`          | `false`                              | Disables the `purescript` module.                                         |

### Variables

| Variable | Example  | Description                          |
| -------- | -------- | ------------------------------------ |
| version  | `0.13.5` | The version of `purescript`          |
| symbol   |          | Mirrors the value of option `symbol` |
| style\*  |          | Mirrors the value of option `style`  |

*: This variable can only be used as a part of a style string

### Example

```toml
# ~/.config/starship.toml

[purescript]
format = 'via [$symbol$version](bold white)'
```

## Python

The `python` module shows the currently installed version of [Python](https://www.python.org/) and the
current [Python virtual environment](https://docs.python.org/tutorial/venv.html) if one is activated.

If `pyenv_version_name` is set to `true`, it will display the pyenv version
name. Otherwise, it will display the version number from `python --version`.

By default the module will be shown if any of the following conditions are met:

- The current directory contains a `.python-version` file
- The current directory contains a `Pipfile` file
- The current directory contains a `__init__.py` file
- The current directory contains a `pyproject.toml` file
- The current directory contains a `requirements.txt` file
- The current directory contains a `setup.py` file
- The current directory contains a `tox.ini` file
- The current directory contains a file with the `.py` extension.
- A virtual environment is currently activated

### Options

| Option               | Default                                                                                                      | Description                                                                            |
| -------------------- | ------------------------------------------------------------------------------------------------------------ | -------------------------------------------------------------------------------------- |
| `format`             | `'via [${symbol}${pyenv_prefix}(${version} )(\($virtualenv\) )]($style)'`                                    | The format for the module.                                                             |
| `version_format`     | `'v${raw}'`                                                                                                  | The version format. Available vars are `raw`, `major`, `minor`, & `patch`              |
| `symbol`             | `'🐍 '`                                                                                                      | A format string representing the symbol of Python                                      |
| `style`              | `'yellow bold'`                                                                                              | The style for the module.                                                              |
| `pyenv_version_name` | `false`                                                                                                      | Use pyenv to get Python version                                                        |
| `pyenv_prefix`       | `pyenv`                                                                                                      | Prefix before pyenv version display, only used if pyenv is used                        |
| `python_binary`      | `['python', 'python3', 'python2']`                                                                           | Configures the python binaries that Starship should executes when getting the version. |
| `detect_extensions`  | `['py']`                                                                                                     | Which extensions should trigger this module                                            |
| `detect_files`       | `['.python-version', 'Pipfile', '__init__.py', 'pyproject.toml', 'requirements.txt', 'setup.py', 'tox.ini']` | Which filenames should trigger this module                                             |
| `detect_folders`     | `[]`                                                                                                         | Which folders should trigger this module                                               |
| `disabled`           | `false`                                                                                                      | Disables the `python` module.                                                          |

::: tip

The `python_binary` variable accepts either a string or a list of strings.
Starship will try executing each binary until it gets a result. Note you can
only change the binary that Starship executes to get the version of Python not
the arguments that are used.

The default values and order for `python_binary` was chosen to first identify
the Python version in a virtualenv/conda environments (which currently still
add a `python`, no matter if it points to `python3` or `python2`). This has the
side effect that if you still have a system Python 2 installed, it may be
picked up before any Python 3 (at least on Linux Distros that always symlink
`/usr/bin/python` to Python 2). If you do not work with Python 2 anymore but
cannot remove the system Python 2, changing this to `'python3'` will hide any
Python version 2, see example below.

:::

### Variables

| Variable     | Example         | Description                                |
| ------------ | --------------- | ------------------------------------------ |
| version      | `'v3.8.1'`      | The version of `python`                    |
| symbol       | `'🐍 '`         | Mirrors the value of option `symbol`       |
| style        | `'yellow bold'` | Mirrors the value of option `style`        |
| pyenv_prefix | `'pyenv '`      | Mirrors the value of option `pyenv_prefix` |
| virtualenv   | `'venv'`        | The current `virtualenv` name              |

### Example

```toml
# ~/.config/starship.toml

[python]
symbol = '👾 '
pyenv_version_name = true
```

```toml
# ~/.config/starship.toml

[python]
# Only use the `python3` binary to get the version.
python_binary = 'python3'
```

```toml
# ~/.config/starship.toml

[python]
# Don't trigger for files with the py extension
detect_extensions = []
```

```toml
# ~/.config/starship.toml

[python]
# Display the version of python from inside a local venv.
#
# Note this will only work when the venv is inside the project and it will only
# work in the directory that contains the venv dir but maybe this is ok?
python_binary = ['./venv/bin/python', 'python', 'python3', 'python2']
```

## R

The `rlang` module shows the currently installed version of [R](https://www.r-project.org/). The module will be shown if
any of the following conditions are met:

- The current directory contains a file with the `.R` extension.
- The current directory contains a file with the `.Rd` extension.
- The current directory contains a file with the `.Rmd` extension.
- The current directory contains a file with the `.Rproj` extension.
- The current directory contains a file with the `.Rsx` extension.
- The current directory contains a `.Rprofile` file
- The current directory contains a `.Rproj.user` folder

### Options

| Option              | Default                              | Description                                                               |
| ------------------- | ------------------------------------ | ------------------------------------------------------------------------- |
| `format`            | `'via [$symbol($version )]($style)'` | The format for the module.                                                |
| `version_format`    | `'v${raw}'`                          | The version format. Available vars are `raw`, `major`, `minor`, & `patch` |
| `symbol`            | `'📐'`                               | A format string representing the symbol of R.                             |
| `style`             | `'blue bold'`                        | The style for the module.                                                 |
| `detect_extensions` | `['R', 'Rd', 'Rmd', 'Rproj', 'Rsx']` | Which extensions should trigger this module                               |
| `detect_files`      | `['.Rprofile']`                      | Which filenames should trigger this module                                |
| `detect_folders`    | `['.Rproj.user']`                    | Which folders should trigger this module                                  |
| `disabled`          | `false`                              | Disables the `r` module.                                                  |

### Variables

| Variable | Example       | Description                          |
| -------- | ------------- | ------------------------------------ |
| version  | `v4.0.5`      | The version of `R`                   |
| symbol   |               | Mirrors the value of option `symbol` |
| style    | `'blue bold'` | Mirrors the value of option `style`  |

### Example

```toml
# ~/.config/starship.toml

[rlang]
format = 'with [📐 $version](blue bold) '
```

## Raku

The `raku` module shows the currently installed version of [Raku](https://www.raku.org/).
By default the module will be shown if any of the following conditions are met:

- The current directory contains a `META6.json` file
- The current directory contains a `.p6`, `.pm6`, `.raku`, `.rakumod` or `.pod6`

### Options

| Option              | Default                                          | Description                                                               |
| ------------------- | ------------------------------------------------ | ------------------------------------------------------------------------- |
| `format`            | `'via [$symbol($version-$vm_version )]($style)'` | The format string for the module.                                         |
| `version_format`    | `'v${raw}'`                                      | The version format. Available vars are `raw`, `major`, `minor`, & `patch` |
| `symbol`            | `'🦋 '`                                          | The symbol used before displaying the version of Raku                     |
| `detect_extensions` | `['p6', 'pm6', 'pod6', 'raku', 'rakumod']`       | Which extensions should trigger this module.                              |
| `detect_files`      | `['META6.json']`                                 | Which filenames should trigger this module.                               |
| `detect_folders`    | `[]`                                             | Which folders should trigger this module.                                 |
| `style`             | `'bold 149'`                                     | The style for the module.                                                 |
| `disabled`          | `false`                                          | Disables the `raku` module.                                               |

### Variables

| Variable   | Example | Description                          |
| ---------- | ------- | ------------------------------------ |
| version    | `v6.d`  | The version of `raku`                |
| vm_version | `moar`  | The version of VM `raku` is built on |
| symbol     |         | Mirrors the value of option `symbol` |
| style\*    |         | Mirrors the value of option `style`  |

### Example

```toml
# ~/.config/starship.toml

[raku]
format = 'via [🦪 $version]($style) '
```

## Red

By default the `red` module shows the currently installed version of [Red](https://www.red-lang.org/).
The module will be shown if any of the following conditions are met:

- The current directory contains a file with `.red` or `.reds` extension

### Options

| Option              | Default                              | Description                                                               |
| ------------------- | ------------------------------------ | ------------------------------------------------------------------------- |
| `format`            | `'via [$symbol($version )]($style)'` | The format for the module.                                                |
| `version_format`    | `'v${raw}'`                          | The version format. Available vars are `raw`, `major`, `minor`, & `patch` |
| `symbol`            | `'🔺 '`                              | A format string representing the symbol of Red.                           |
| `detect_extensions` | `['red']`                            | Which extensions should trigger this module.                              |
| `detect_files`      | `[]`                                 | Which filenames should trigger this module.                               |
| `detect_folders`    | `[]`                                 | Which folders should trigger this module.                                 |
| `style`             | `'red bold'`                         | The style for the module.                                                 |
| `disabled`          | `false`                              | Disables the `red` module.                                                |

### Variables

| Variable | Example  | Description                          |
| -------- | -------- | ------------------------------------ |
| version  | `v2.5.1` | The version of `red`                 |
| symbol   |          | Mirrors the value of option `symbol` |
| style\*  |          | Mirrors the value of option `style`  |

*: This variable can only be used as a part of a style string

### Example

```toml
# ~/.config/starship.toml

[red]
symbol = '🔴 '
```

## Ruby

By default the `ruby` module shows the currently installed version of [Ruby](https://www.ruby-lang.org/).
The module will be shown if any of the following conditions are met:

- The current directory contains a `Gemfile` file
- The current directory contains a `.ruby-version` file
- The current directory contains a `.rb` file
- The environment variables `RUBY_VERSION` or `RBENV_VERSION` are set

Starship gets the current Ruby version by running `ruby -v`.

### Options

| Option              | Default                              | Description                                                               |
| ------------------- | ------------------------------------ | ------------------------------------------------------------------------- |
| `format`            | `'via [$symbol($version )]($style)'` | The format for the module.                                                |
| `version_format`    | `'v${raw}'`                          | The version format. Available vars are `raw`, `major`, `minor`, & `patch` |
| `symbol`            | `'💎 '`                              | A format string representing the symbol of Ruby.                          |
| `detect_extensions` | `['rb']`                             | Which extensions should trigger this module.                              |
| `detect_files`      | `['Gemfile', '.ruby-version']`       | Which filenames should trigger this module.                               |
| `detect_folders`    | `[]`                                 | Which folders should trigger this module.                                 |
| `detect_variables`  | `['RUBY_VERSION', 'RBENV_VERSION']`  | Which environment variables should trigger this module.                   |
| `style`             | `'bold red'`                         | The style for the module.                                                 |
| `disabled`          | `false`                              | Disables the `ruby` module.                                               |

### Variables

| Variable | Example  | Description                          |
| -------- | -------- | ------------------------------------ |
| version  | `v2.5.1` | The version of `ruby`                |
| symbol   |          | Mirrors the value of option `symbol` |
| style\*  |          | Mirrors the value of option `style`  |

*: This variable can only be used as a part of a style string

### Example

```toml
# ~/.config/starship.toml

[ruby]
symbol = '🔺 '
```

## Rust

By default the `rust` module shows the currently installed version of [Rust](https://www.rust-lang.org/).
The module will be shown if any of the following conditions are met:

- The current directory contains a `Cargo.toml` file
- The current directory contains a file with the `.rs` extension

### Options

| Option              | Default                              | Description                                                               |
| ------------------- | ------------------------------------ | ------------------------------------------------------------------------- |
| `format`            | `'via [$symbol($version )]($style)'` | The format for the module.                                                |
| `version_format`    | `'v${raw}'`                          | The version format. Available vars are `raw`, `major`, `minor`, & `patch` |
| `symbol`            | `'🦀 '`                              | A format string representing the symbol of Rust                           |
| `detect_extensions` | `['rs']`                             | Which extensions should trigger this module.                              |
| `detect_files`      | `['Cargo.toml']`                     | Which filenames should trigger this module.                               |
| `detect_folders`    | `[]`                                 | Which folders should trigger this module.                                 |
| `style`             | `'bold red'`                         | The style for the module.                                                 |
| `disabled`          | `false`                              | Disables the `rust` module.                                               |

### Variables

| Variable  | Example           | Description                                  |
| --------- | ----------------- | -------------------------------------------- |
| version   | `v1.43.0-nightly` | The version of `rustc`                       |
| numver    | `1.51.0`          | The numeric component of the `rustc` version |
| toolchain | `beta`            | The toolchain version                        |
| symbol    |                   | Mirrors the value of option `symbol`         |
| style\*   |                   | Mirrors the value of option `style`          |

*: This variable can only be used as a part of a style string

### Example

```toml
# ~/.config/starship.toml

[rust]
format = 'via [⚙️ $version](red bold)'
```

## Scala

The `scala` module shows the currently installed version of [Scala](https://www.scala-lang.org/).
By default the module will be shown if any of the following conditions are met:

- The current directory contains a `build.sbt`, `.scalaenv` or `.sbtenv` file
- The current directory contains a file with the `.scala` or `.sbt` extension
- The current directory contains a directory named `.metals`

### Options

| Option              | Default                                  | Description                                                               |
| ------------------- | ---------------------------------------- | ------------------------------------------------------------------------- |
| `format`            | `'via [${symbol}(${version} )]($style)'` | The format for the module.                                                |
| `version_format`    | `'v${raw}'`                              | The version format. Available vars are `raw`, `major`, `minor`, & `patch` |
| `detect_extensions` | `['sbt', 'scala']`                       | Which extensions should trigger this module.                              |
| `detect_files`      | `['.scalaenv', '.sbtenv', 'build.sbt']`  | Which filenames should trigger this module.                               |
| `detect_folders`    | `['.metals']`                            | Which folders should trigger this modules.                                |
| `symbol`            | `'🆂 '`                                   | A format string representing the symbol of Scala.                         |
| `style`             | `'red dimmed'`                           | The style for the module.                                                 |
| `disabled`          | `false`                                  | Disables the `scala` module.                                              |

### Variables

| Variable | Example  | Description                          |
| -------- | -------- | ------------------------------------ |
| version  | `2.13.5` | The version of `scala`               |
| symbol   |          | Mirrors the value of option `symbol` |
| style\*  |          | Mirrors the value of option `style`  |

*: This variable can only be used as a part of a style string

### Example

```toml
# ~/.config/starship.toml

[scala]
symbol = '🌟 '
```

## Shell

The `shell` module shows an indicator for currently used shell.

::: tip

This module is disabled by default.
To enable it, set `disabled` to `false` in your configuration file.

:::

### Options

| Option                 | Default                   | Description                                                  |
| ---------------------- | ------------------------- | ------------------------------------------------------------ |
| `bash_indicator`       | `'bsh'`                   | A format string used to represent bash.                      |
| `fish_indicator`       | `'fsh'`                   | A format string used to represent fish.                      |
| `zsh_indicator`        | `'zsh'`                   | A format string used to represent zsh.                       |
| `powershell_indicator` | `'psh'`                   | A format string used to represent powershell.                |
| `ion_indicator`        | `'ion'`                   | A format string used to represent ion.                       |
| `elvish_indicator`     | `'esh'`                   | A format string used to represent elvish.                    |
| `tcsh_indicator`       | `'tsh'`                   | A format string used to represent tcsh.                      |
| `xonsh_indicator`      | `'xsh'`                   | A format string used to represent xonsh.                     |
| `cmd_indicator`        | `'cmd'`                   | A format string used to represent cmd.                       |
| `nu_indicator`         | `'nu'`                    | A format string used to represent nu.                        |
| `unknown_indicator`    | `''`                      | The default value to be displayed when the shell is unknown. |
| `format`               | `'[$indicator]($style) '` | The format for the module.                                   |
| `style`                | `'white bold'`            | The style for the module.                                    |
| `disabled`             | `true`                    | Disables the `shell` module.                                 |

### Variables

| Variable  | Default | Description                                                |
| --------- | ------- | ---------------------------------------------------------- |
| indicator |         | Mirrors the value of `indicator` for currently used shell. |
| style\*   |         | Mirrors the value of option `style`.                       |

*: This variable can only be used as a part of a style string

### Examples

```toml
# ~/.config/starship.toml

[shell]
fish_indicator = '󰈺 '
powershell_indicator = '_'
unknown_indicator = 'mystery shell'
style = 'cyan bold'
disabled = false
```

## SHLVL

The `shlvl` module shows the current [`SHLVL`](https://tldp.org/LDP/abs/html/internalvariables.html#SHLVLREF) ('shell level') environment variable, if it is
set to a number and meets or exceeds the specified threshold.

### Options

| Option          | Default                      | Description                                                         |
| --------------- | ---------------------------- | ------------------------------------------------------------------- |
| `threshold`     | `2`                          | Display threshold.                                                  |
| `format`        | `'[$symbol$shlvl]($style) '` | The format for the module.                                          |
| `symbol`        | `'↕️  '`                      | The symbol used to represent the `SHLVL`.                           |
| `repeat`        | `false`                      | Causes `symbol` to be repeated by the current `SHLVL` amount.       |
| `repeat_offset` | `0`                          | Decrements number of times `symbol` is repeated by the offset value |
| `style`         | `'bold yellow'`              | The style for the module.                                           |
| `disabled`      | `true`                       | Disables the `shlvl` module.                                        |

### Variables

| Variable | Example | Description                          |
| -------- | ------- | ------------------------------------ |
| shlvl    | `3`     | The current value of `SHLVL`         |
| symbol   |         | Mirrors the value of option `symbol` |
| style\*  |         | Mirrors the value of option `style`  |

*: This variable can only be used as a part of a style string

### Example

```toml
# ~/.config/starship.toml

[shlvl]
disabled = false
format = '$shlvl level(s) down'
threshold = 3
```

Using `repeat` and `repeat_offset` along with `character` module, one can get
prompt like `❯❯❯` where last character is colored appropriately for return
status code and preceeding characters are provided by `shlvl`.

```toml
# ~/.config/starship.toml

[shlvl]
disabled = false
format = '[$symbol$shlvl]($style)'
repeat = true
symbol = '❯'
repeat_offset = 1
threshold = 0
```

## Singularity

The `singularity` module shows the current [Singularity](https://sylabs.io/singularity/) image, if inside a container
and `$SINGULARITY_NAME` is set.

### Options

| Option     | Default                        | Description                                      |
| ---------- | ------------------------------ | ------------------------------------------------ |
| `format`   | `'[$symbol\[$env\]]($style) '` | The format for the module.                       |
| `symbol`   | `''`                           | A format string displayed before the image name. |
| `style`    | `'bold dimmed blue'`           | The style for the module.                        |
| `disabled` | `false`                        | Disables the `singularity` module.               |

### Variables

| Variable | Example      | Description                          |
| -------- | ------------ | ------------------------------------ |
| env      | `centos.img` | The current Singularity image        |
| symbol   |              | Mirrors the value of option `symbol` |
| style\*  |              | Mirrors the value of option `style`  |

*: This variable can only be used as a part of a style string

### Example

```toml
# ~/.config/starship.toml

[singularity]
format = '[📦 \[$env\]]($style) '
```

## Solidity

The `solidity` module shows the currently installed version of [Solidity](https://soliditylang.org/)
The module will be shown if any of the following conditions are met:

- The current directory contains a file with the `.sol` extension

### Options

| Option              | Default                              | Description                                                               |
| ------------------- | ------------------------------------ | ------------------------------------------------------------------------- |
| `format`            | `"via [$symbol($version )]($style)"` | The format for the module.                                                |
| `version_format`    | `"v${major}.${minor}.${patch}"`      | The version format. Available vars are `raw`, `major`, `minor`, & `patch` |
| `symbol`            | `"S "`                               | A format string representing the symbol of Solidity                       |
| `compiler           | ["solc"]                             | The default compiler for Solidity.                                        |
| `detect_extensions` | `["sol"]`                            | Which extensions should trigger this module.                              |
| `detect_files`      | `[]`                                 | Which filenames should trigger this module.                               |
| `detect_folders`    | `[]`                                 | Which folders should trigger this module.                                 |
| `style`             | `"bold blue"`                        | The style for the module.                                                 |
| `disabled`          | `false`                              | Disables this module.                                                     |

### Variables

| Variable | Example  | Description                          |
| -------- | -------- | ------------------------------------ |
| version  | `v0.8.1` | The version of `solidity`            |
| symbol   |          | Mirrors the value of option `symbol` |
| style\*  |          | Mirrors the value of option `style`  |

*: This variable can only be used as a part of a style string

### Example

```toml
# ~/.config/starship.toml
[solidity]
format = "via [S $version](blue bold)"
```

## Spack

The `spack` module shows the current [Spack](https://spack.readthedocs.io/en/latest/) environment, if `$SPACK_ENV` is set.

### Options

| Option              | Default                                | Description                                                                                                                                    |
| ------------------- | -------------------------------------- | ---------------------------------------------------------------------------------------------------------------------------------------------- |
| `truncation_length` | `1`                                    | The number of directories the environment path should be truncated to. `0` means no truncation. Also see the [`directory`](#directory) module. |
| `symbol`            | `'🅢  '`                                | The symbol used before the environment name.                                                                                                   |
| `style`             | `'bold blue'`                          | The style for the module.                                                                                                                      |
| `format`            | `'via [$symbol$environment]($style) '` | The format for the module.                                                                                                                     |
| `disabled`          | `false`                                | Disables the `spack` module.                                                                                                                   |

### Variables

| Variable    | Example      | Description                          |
| ----------- | ------------ | ------------------------------------ |
| environment | `astronauts` | The current spack environment        |
| symbol      |              | Mirrors the value of option `symbol` |
| style\*     |              | Mirrors the value of option `style`  |

*: This variable can only be used as a part of a style string

### Example

```toml
# ~/.config/starship.toml

[spack]
format = '[$symbol$environment](dimmed blue) '
```

## Status

The `status` module displays the exit code of the previous command.
If $success_symbol is empty (default), the module will be shown only if the exit code is not `0`.
The status code will cast to a signed 32-bit integer.

::: tip

This module is disabled by default.
To enable it, set `disabled` to `false` in your configuration file.

:::

### Options

| Option                      | Default                                                                       | Description                                                           |
| --------------------------- | ----------------------------------------------------------------------------- | --------------------------------------------------------------------- |
| `format`                    | `'[$symbol$status]($style) '`                                                 | The format of the module                                              |
| `symbol`                    | `'❌'`                                                                        | The symbol displayed on program error                                 |
| `success_symbol`            | `''`                                                                          | The symbol displayed on program success                               |
| `not_executable_symbol`     | `'🚫'`                                                                        | The symbol displayed when file isn't executable                       |
| `not_found_symbol`          | `'🔍'`                                                                        | The symbol displayed when the command can't be found                  |
| `sigint_symbol`             | `'🧱'`                                                                        | The symbol displayed on SIGINT (Ctrl + c)                             |
| `signal_symbol`             | `'⚡'`                                                                        | The symbol displayed on any signal                                    |
| `style`                     | `'bold red'`                                                                  | The style for the module.                                             |
| `recognize_signal_code`     | `true`                                                                        | Enable signal mapping from exit code                                  |
| `map_symbol`                | `false`                                                                       | Enable symbols mapping from exit code                                 |
| `pipestatus`                | `false`                                                                       | Enable pipestatus reporting                                           |
| `pipestatus_separator`      | <code>&vert;</code>                                                           | The symbol used to separate pipestatus segments (supports formatting) |
| `pipestatus_format`         | `'\[$pipestatus\] => [$symbol$common_meaning$signal_name$maybe_int]($style)'` | The format of the module when the command is a pipeline               |
| `pipestatus_segment_format` |                                                                               | When specified, replaces `format` when formatting pipestatus segments |
| `disabled`                  | `true`                                                                        | Disables the `status` module.                                         |

### Variables

| Variable       | Example | Description                                                                                |
| -------------- | ------- | ------------------------------------------------------------------------------------------ |
| status         | `127`   | The exit code of the last command                                                          |
| hex_status     | `0x7F`  | The exit code of the last command in hex                                                   |
| int            | `127`   | The exit code of the last command                                                          |
| common_meaning | `ERROR` | Meaning of the code if not a signal                                                        |
| signal_number  | `9`     | Signal number corresponding to the exit code, only if signalled                            |
| signal_name    | `KILL`  | Name of the signal corresponding to the exit code, only if signalled                       |
| maybe_int      | `7`     | Contains the exit code number when no meaning has been found                               |
| pipestatus     |         | Rendering of in pipeline programs' exit codes, this is only available in pipestatus_format |
| symbol         |         | Mirrors the value of option `symbol`                                                       |
| style\*        |         | Mirrors the value of option `style`                                                        |

*: This variable can only be used as a part of a style string

### Example

```toml
# ~/.config/starship.toml

[status]
style = 'bg:blue'
symbol = '🔴 '
success_symbol = '🟢 SUCCESS'
format = '[\[$symbol$common_meaning$signal_name$maybe_int\]]($style) '
map_symbol = true
disabled = false
```

## Sudo

The `sudo` module displays if sudo credentials are currently cached.
The module will only be shown if credentials are cached.

::: tip

This module is disabled by default.
To enable it, set `disabled` to `false` in your configuration file.

:::

### Options

| Option          | Default                  | Description                                             |
| --------------- | ------------------------ | ------------------------------------------------------- |
| `format`        | `'[as $symbol]($style)'` | The format of the module                                |
| `symbol`        | `'🧙 '`                  | The symbol displayed when credentials are cached        |
| `style`         | `'bold blue'`            | The style for the module.                               |
| `allow_windows` | `false`                  | Since windows has no default sudo, default is disabled. |
| `disabled`      | `true`                   | Disables the `sudo` module.                             |

### Variables

| Variable | Example | Description                          |
| -------- | ------- | ------------------------------------ |
| symbol   |         | Mirrors the value of option `symbol` |
| style\*  |         | Mirrors the value of option `style`  |

*: This variable can only be used as a part of a style string

### Example

```toml
# ~/.config/starship.toml

[sudo]
style = 'bold green'
symbol = '👩‍💻 '
disabled = false
```

```toml
# On windows
# $HOME\.starship\config.toml

[sudo]
allow_windows = true
disabled = false
```

## Swift

By default the `swift` module shows the currently installed version of [Swift](https://swift.org/).
The module will be shown if any of the following conditions are met:

- The current directory contains a `Package.swift` file
- The current directory contains a file with the `.swift` extension

### Options

| Option              | Default                              | Description                                                               |
| ------------------- | ------------------------------------ | ------------------------------------------------------------------------- |
| `format`            | `'via [$symbol($version )]($style)'` | The format for the module.                                                |
| `version_format`    | `'v${raw}'`                          | The version format. Available vars are `raw`, `major`, `minor`, & `patch` |
| `symbol`            | `'🐦 '`                              | A format string representing the symbol of Swift                          |
| `detect_extensions` | `['swift']`                          | Which extensions should trigger this module.                              |
| `detect_files`      | `['Package.swift']`                  | Which filenames should trigger this module.                               |
| `detect_folders`    | `[]`                                 | Which folders should trigger this module.                                 |
| `style`             | `'bold 202'`                         | The style for the module.                                                 |
| `disabled`          | `false`                              | Disables the `swift` module.                                              |

### Variables

| Variable | Example  | Description                          |
| -------- | -------- | ------------------------------------ |
| version  | `v5.2.4` | The version of `swift`               |
| symbol   |          | Mirrors the value of option `symbol` |
| style\*  |          | Mirrors the value of option `style`  |

*: This variable can only be used as a part of a style string

### Example

```toml
# ~/.config/starship.toml

[swift]
format = 'via [🏎  $version](red bold)'
```

## Terraform

The `terraform` module shows the currently selected [Terraform workspace](https://www.terraform.io/docs/language/state/workspaces.html) and version.

::: tip

By default the Terraform version is not shown, since this is slow for current versions of Terraform when a lot of plugins are in use.
If you still want to enable it, [follow the example shown below](#with-terraform-version).

:::

By default the module will be shown if any of the following conditions are met:

- The current directory contains a `.terraform` folder
- Current directory contains a file with the `.tf`, `.tfplan` or `.tfstate` extensions

### Options

| Option              | Default                              | Description                                                               |
| ------------------- | ------------------------------------ | ------------------------------------------------------------------------- |
| `format`            | `'via [$symbol$workspace]($style) '` | The format string for the module.                                         |
| `version_format`    | `'v${raw}'`                          | The version format. Available vars are `raw`, `major`, `minor`, & `patch` |
| `symbol`            | `'💠'`                               | A format string shown before the terraform workspace.                     |
| `detect_extensions` | `['tf', 'tfplan', 'tfstate']`        | Which extensions should trigger this module.                              |
| `detect_files`      | `[]`                                 | Which filenames should trigger this module.                               |
| `detect_folders`    | `['.terraform']`                     | Which folders should trigger this module.                                 |
| `style`             | `'bold 105'`                         | The style for the module.                                                 |
| `disabled`          | `false`                              | Disables the `terraform` module.                                          |

### Variables

| Variable  | Example    | Description                          |
| --------- | ---------- | ------------------------------------ |
| version   | `v0.12.24` | The version of `terraform`           |
| workspace | `default`  | The current Terraform workspace      |
| symbol    |            | Mirrors the value of option `symbol` |
| style\*   |            | Mirrors the value of option `style`  |

*: This variable can only be used as a part of a style string

### Example

#### With Terraform Version

```toml
# ~/.config/starship.toml

[terraform]
format = '[🏎💨 $version$workspace]($style) '
```

#### Without Terraform version

```toml
# ~/.config/starship.toml

[terraform]
format = '[🏎💨 $workspace]($style) '
```

## Time

The `time` module shows the current **local** time.
The `format` configuration value is used by the [`chrono`](https://crates.io/crates/chrono) crate to control how the time is displayed. Take a look [at the chrono strftime docs](https://docs.rs/chrono/0.4.7/chrono/format/strftime/index.html) to see what options are available.

::: tip

This module is disabled by default.
To enable it, set `disabled` to `false` in your configuration file.

:::

### Options

| Option            | Default                 | Description                                                                                                            |
| ----------------- | ----------------------- | ---------------------------------------------------------------------------------------------------------------------- |
| `format`          | `'at [$time]($style) '` | The format string for the module.                                                                                      |
| `use_12hr`        | `false`                 | Enables 12 hour formatting                                                                                             |
| `time_format`     | see below               | The [chrono format string](https://docs.rs/chrono/0.4.7/chrono/format/strftime/index.html) used to format the time.    |
| `style`           | `'bold yellow'`         | The style for the module time                                                                                          |
| `utc_time_offset` | `'local'`               | Sets the UTC offset to use. Range from -24 &lt; x &lt; 24. Allows floats to accommodate 30/45 minute timezone offsets. |
| `disabled`        | `true`                  | Disables the `time` module.                                                                                            |
| `time_range`      | `'-'`                   | Sets the time range during which the module will be shown. Times must be specified in 24-hours format                  |

If `use_12hr` is `true`, then `time_format` defaults to `'%r'`. Otherwise, it defaults to `'%T'`.
Manually setting `time_format` will override the `use_12hr` setting.

### Variables

| Variable | Example    | Description                         |
| -------- | ---------- | ----------------------------------- |
| time     | `13:08:10` | The current time.                   |
| style\*  |            | Mirrors the value of option `style` |

*: This variable can only be used as a part of a style string

### Example

```toml
# ~/.config/starship.toml

[time]
disabled = false
format = '🕙[\[ $time \]]($style) '
time_format = '%T'
utc_time_offset = '-5'
time_range = '10:00:00-14:00:00'
```

## Username

The `username` module shows active user's username.
The module will be shown if any of the following conditions are met:

- The current user is root/admin
- The current user isn't the same as the one that is logged in
- The user is currently connected as an SSH session
- The variable `show_always` is set to true

::: tip

SSH connection is detected by checking environment variables
`SSH_CONNECTION`, `SSH_CLIENT`, and `SSH_TTY`. If your SSH host does not set up
these variables, one workaround is to set one of them with a dummy value.

:::

### Options

| Option        | Default                 | Description                                 |
| ------------- | ----------------------- | ------------------------------------------- |
| `style_root`  | `'bold red'`            | The style used when the user is root/admin. |
| `style_user`  | `'bold yellow'`         | The style used for non-root users.          |
| `format`      | `'[$user]($style) in '` | The format for the module.                  |
| `show_always` | `false`                 | Always shows the `username` module.         |
| `disabled`    | `false`                 | Disables the `username` module.             |

### Variables

| Variable | Example      | Description                                                                                 |
| -------- | ------------ | ------------------------------------------------------------------------------------------- |
| `style`  | `'red bold'` | Mirrors the value of option `style_root` when root is logged in and `style_user` otherwise. |
| `user`   | `'matchai'`  | The currently logged-in user ID.                                                            |

### Example

```toml
# ~/.config/starship.toml

[username]
style_user = 'white bold'
style_root = 'black bold'
format = 'user: [$user]($style) '
disabled = false
show_always = true
```

## Vagrant

The `vagrant` module shows the currently installed version of [Vagrant](https://www.vagrantup.com/).
By default the module will be shown if any of the following conditions are met:

- The current directory contains a `Vagrantfile` file

### Options

| Option              | Default                              | Description                                                               |
| ------------------- | ------------------------------------ | ------------------------------------------------------------------------- |
| `format`            | `'via [$symbol($version )]($style)'` | The format for the module.                                                |
| `version_format`    | `'v${raw}'`                          | The version format. Available vars are `raw`, `major`, `minor`, & `patch` |
| `symbol`            | `'⍱ '`                               | A format string representing the symbol of Vagrant.                       |
| `detect_extensions` | `[]`                                 | Which extensions should trigger this module.                              |
| `detect_files`      | `['Vagrantfile']`                    | Which filenames should trigger this module.                               |
| `detect_folders`    | `[]`                                 | Which folders should trigger this module.                                 |
| `style`             | `'cyan bold'`                        | The style for the module.                                                 |
| `disabled`          | `false`                              | Disables the `vagrant` module.                                            |

### Variables

| Variable | Example          | Description                          |
| -------- | ---------------- | ------------------------------------ |
| version  | `Vagrant 2.2.10` | The version of `Vagrant`             |
| symbol   |                  | Mirrors the value of option `symbol` |
| style\*  |                  | Mirrors the value of option `style`  |

*: This variable can only be used as a part of a style string

### Example

```toml
# ~/.config/starship.toml

[vagrant]
format = 'via [⍱ $version](bold white) '
```

## V

The `vlang` module shows you your currently installed version of [V](https://vlang.io/).
By default the module will be shown if any of the following conditions are met:

- The current directory contains a file with `.v` extension
- The current directory contains a `v.mod`, `vpkg.json` or `.vpkg-lock.json` file

### Options

| Option              | Default                                      | Description                                                               |
| ------------------- | -------------------------------------------- | ------------------------------------------------------------------------- |
| `format`            | `'via [$symbol($version )]($style)'`         | The format for the module.                                                |
| `version_format`    | `'v${raw}'`                                  | The version format. Available vars are `raw`, `major`, `minor`, & `patch` |
| `symbol`            | `'V '`                                       | A format string representing the symbol of V                              |
| `detect_extensions` | `['v']`                                      | Which extensions should trigger this module.                              |
| `detect_files`      | `['v.mod', 'vpkg.json', '.vpkg-lock.json' ]` | Which filenames should trigger this module.                               |
| `detect_folders`    | `[]`                                         | Which folders should trigger this module.                                 |
| `style`             | `'blue bold'`                                | The style for the module.                                                 |
| `disabled`          | `false`                                      | Disables the `vlang` module.                                              |

### Variables

| Variable | Example | Description                          |
| -------- | ------- | ------------------------------------ |
| version  | `v0.2`  | The version of `v`                   |
| symbol   |         | Mirrors the value of option `symbol` |
| style\*  |         | Mirrors the value of option `style`  |

### Example

```toml
# ~/.config/starship.toml
[vlang]
format = 'via [V $version](blue bold) '
```

## VCSH

The `vcsh` module displays the current active [VCSH](https://github.com/RichiH/vcsh) repository.
The module will be shown only if a repository is currently in use.

### Options

| Option     | Default                          | Description                                            |
| ---------- | -------------------------------- | ------------------------------------------------------ |
| `symbol`   | `''`                             | The symbol used before displaying the repository name. |
| `style`    | `'bold yellow'`                  | The style for the module.                              |
| `format`   | `'vcsh [$symbol$repo]($style) '` | The format for the module.                             |
| `disabled` | `false`                          | Disables the `vcsh` module.                            |

### Variables

| Variable | Example                                     | Description                          |
| -------- | ------------------------------------------- | ------------------------------------ |
| repo     | `dotfiles` if in a VCSH repo named dotfiles | The active repository name           |
| symbol   |                                             | Mirrors the value of option `symbol` |
| style\*  | `black bold dimmed`                         | Mirrors the value of option `style`  |

*: This variable can only be used as a part of a style string

### Example

```toml
# ~/.config/starship.toml

[vcsh]
format = '[🆅 $repo](bold blue) '
```

## Zig

By default the `zig` module shows the currently installed version of [Zig](https://ziglang.org/).
The module will be shown if any of the following conditions are met:

- The current directory contains a `.zig` file

### Options

| Option              | Default                              | Description                                                               |
| ------------------- | ------------------------------------ | ------------------------------------------------------------------------- |
| `format`            | `'via [$symbol($version )]($style)'` | The format for the module.                                                |
| `version_format`    | `'v${raw}'`                          | The version format. Available vars are `raw`, `major`, `minor`, & `patch` |
| `symbol`            | `'↯ '`                               | The symbol used before displaying the version of Zig.                     |
| `style`             | `'bold yellow'`                      | The style for the module.                                                 |
| `disabled`          | `false`                              | Disables the `zig` module.                                                |
| `detect_extensions` | `['zig']`                            | Which extensions should trigger this module.                              |
| `detect_files`      | `[]`                                 | Which filenames should trigger this module.                               |
| `detect_folders`    | `[]`                                 | Which folders should trigger this module.                                 |

### Variables

| Variable | Example  | Description                          |
| -------- | -------- | ------------------------------------ |
| version  | `v0.6.0` | The version of `zig`                 |
| symbol   |          | Mirrors the value of option `symbol` |
| style\*  |          | Mirrors the value of option `style`  |

*: This variable can only be used as a part of a style string

### Example

```toml
# ~/.config/starship.toml

[zig]
symbol = '⚡️ '
```

## Custom commands

The `custom` modules show the output of some arbitrary commands.

These modules will be shown if any of the following conditions are met:

- The current directory contains a file whose name is in `detect_files`
- The current directory contains a directory whose name is in `detect_folders`
- The current directory contains a file whose extension is in `detect_extensions`
- The `when` command returns 0
- The current Operating System (std::env::consts::OS) matches with `os` field if defined.

::: tip

Multiple custom modules can be defined by using a `.`.

:::

::: tip

The order in which custom modules are shown can be individually set by including
`${custom.foo}` in the top level `format` (as it includes a dot, you need to use `${...}`).
By default, the `custom` module will simply show all custom modules in the order they were defined.

:::

::: tip

[Issue #1252](https://github.com/starship/starship/discussions/1252) contains examples of custom modules.
If you have an interesting example not covered there, feel free to share it there!

:::

::: warning Command output is printed unescaped to the prompt

Whatever output the command generates is printed unmodified in the prompt. This means if the output
contains special sequences that are interpreted by your shell they will be expanded when displayed.
These special sequences are shell specific, e.g. you can write a command module that writes bash sequences,
e.g. `\h`, but this module will not work in a fish or zsh shell.

Format strings can also contain shell specific prompt sequences, e.g.
[Bash](https://www.gnu.org/software/bash/manual/html_node/Controlling-the-Prompt.html),
[Zsh](https://zsh.sourceforge.io/Doc/Release/Prompt-Expansion.html).

:::

### Options

| Option              | Default                         | Description                                                                                                                                                                                                                                                                                   |
| ------------------- | ------------------------------- | --------------------------------------------------------------------------------------------------------------------------------------------------------------------------------------------------------------------------------------------------------------------------------------------- |
| `command`           | `''`                            | The command whose output should be printed. The command will be passed on stdin to the shell.                                                                                                                                                                                                 |
| `when`              | `false`                         | Either a boolean value (`true` or `false`, without quotes) or a string shell command used as a condition to show the module. In case of a string, the module will be shown if the command returns a `0` status code.                                                                          |
| `require_repo`      | `false`                         | If `true`, the module will only be shown in paths containing a (git) repository. This option alone is not sufficient display condition in absence of other options.                                                                                                                           |
| `shell`             |                                 | [See below](#custom-command-shell)                                                                                                                                                                                                                                                            |
| `description`       | `'<custom module>'`             | The description of the module that is shown when running `starship explain`.                                                                                                                                                                                                                  |
| `detect_files`      | `[]`                            | The files that will be searched in the working directory for a match.                                                                                                                                                                                                                         |
| `detect_folders`    | `[]`                            | The directories that will be searched in the working directory for a match.                                                                                                                                                                                                                   |
| `detect_extensions` | `[]`                            | The extensions that will be searched in the working directory for a match.                                                                                                                                                                                                                    |
| `symbol`            | `''`                            | The symbol used before displaying the command output.                                                                                                                                                                                                                                         |
| `style`             | `'bold green'`                  | The style for the module.                                                                                                                                                                                                                                                                     |
| `format`            | `'[$symbol($output )]($style)'` | The format for the module.                                                                                                                                                                                                                                                                    |
| `disabled`          | `false`                         | Disables this `custom` module.                                                                                                                                                                                                                                                                |
| `os`                |                                 | Operating System name on which the module will be shown (unix, linux, macos, windows, ... ) [See possible values](https://doc.rust-lang.org/std/env/consts/constant.OS.html).                                                                                                                 |
| `use_stdin`         |                                 | An optional boolean value that overrides whether commands should be forwarded to the shell via the standard input or as an argument. If unset standard input is used by default, unless the shell does not support it (cmd, nushell). Setting this disables shell-specific argument handling. |
| `ignore_timeout`    | `false`                         | Ignore global `command_timeout` setting and keep running external commands, no matter how long they take.                                                                                                                                                                                     |

### Variables

| Variable | Description                            |
| -------- | -------------------------------------- |
| output   | The output of shell command in `shell` |
| symbol   | Mirrors the value of option `symbol`   |
| style\*  | Mirrors the value of option `style`    |

*: This variable can only be used as a part of a style string

#### Custom command shell

`shell` accepts a non-empty list of strings, where:

- The first string is the path to the shell to use to execute the command.
- Other following arguments are passed to the shell.

If unset, it will fallback to STARSHIP_SHELL and then to 'sh' on Linux, and 'cmd /C' on Windows.

The `command` will be passed in on stdin.

If `shell` is not given or only contains one element and Starship detects PowerShell will be used,
the following arguments will automatically be added: `-NoProfile -Command -`.
If `shell` is not given or only contains one element and Starship detects Cmd will be used,
the following argument will automatically be added: `/C` and `stdin` will be set to `false`.
If `shell` is not given or only contains one element and Starship detects Nushell will be used,
the following arguments will automatically be added: `-c` and `stdin` will be set to `false`.
This behavior can be avoided by explicitly passing arguments to the shell, e.g.

```toml
shell = ['pwsh', '-Command', '-']
```

::: warning Make sure your custom shell configuration exits gracefully

If you set a custom command, make sure that the default Shell used by starship
will properly execute the command with a graceful exit (via the `shell`
option).

For example, PowerShell requires the `-Command` parameter to execute a one
liner. Omitting this parameter might throw starship into a recursive loop
where the shell might try to load a full profile environment with starship
itself again and hence re-execute the custom command, getting into a never
ending loop.

Parameters similar to `-NoProfile` in PowerShell are recommended for other
shells as well to avoid extra loading time of a custom profile on every
starship invocation.

Automatic detection of shells and proper parameters addition are currently
implemented, but it's possible that not all shells are covered.
[Please open an issue](https://github.com/starship/starship/issues/new/choose)
with shell details and starship configuration if you hit such scenario.

:::

### Example

```toml
# ~/.config/starship.toml

[custom.foo]
command = 'echo foo' # shows output of command
detect_files = ['foo'] # can specify filters but wildcards are not supported
when = ''' test "$HOME" = "$PWD" '''
format = ' transcending [$output]($style)'

[custom.time]
command = 'time /T'
detect_extensions = ['pst'] # filters *.pst files
shell = ['pwsh.exe', '-NoProfile', '-Command', '-']

[custom.time-as-arg]
command = 'time /T'
detect_extensions = ['pst'] # filters *.pst files
shell = ['pwsh.exe', '-NoProfile', '-Command']
use_stdin = false
```<|MERGE_RESOLUTION|>--- conflicted
+++ resolved
@@ -2501,43 +2501,28 @@
 
 ### Options
 
-<<<<<<< HEAD
+::: warning
+
+The `context_aliases` and `user_aliases` options are deprecated. Use `contexts` and the corresponding `context_alias`
+and `user_alias` options instead.
+
+:::
+
 | Option              | Default                                            | Description                                                                                                           |
-| ------------------- | -------------------------------------------------- | --------------------------------------------------------------------------------------------------------------------- |
+|---------------------|----------------------------------------------------|-----------------------------------------------------------------------------------------------------------------------|
 | `symbol`            | `'☸ '`                                             | A format string representing the symbol displayed before the Cluster.                                                 |
 | `format`            | `'[$symbol$context( \($namespace\))]($style) in '` | The format for the module.                                                                                            |
 | `style`             | `'cyan bold'`                                      | The style for the module.                                                                                             |
-| `context_aliases`   | `{}`                                               | Table of context aliases to display.                                                                                  |
-| `user_aliases`      | `{}`                                               | Table of user aliases to display.                                                                                     |
+| `context_aliases`*  | `{}`                                               | Table of context aliases to display.                                                                                  |
+| `user_aliases`*     | `{}`                                               | Table of user aliases to display.                                                                                     |
 | `ignore_contexts`   | `[]`                                               | List of context names to be ignored.                                                                                  |
 | `ignore_namespaces` | `[]`                                               | List of namespace names to be ignored.                                                                                |
-| `ignore_contexts`   | `[]`                                               | List of context names to be ignored.                                                                                  |
 | `ignore_combo`      | `{}`                                               | Table of context/namespace names to ignore. Add the `""` namespace if you want to ignore when no namespace is defined |
 | `detect_extensions` | `[]`                                               | Which extensions should trigger this module.                                                                          |
 | `detect_files`      | `[]`                                               | Which filenames should trigger this module.                                                                           |
 | `detect_folders`    | `[]`                                               | Which folders should trigger this modules.                                                                            |
+| `contexts`          | `[]`                                               | Customized styles and symbols for specific contexts.                                                                  |
 | `disabled`          | `true`                                             | Disables the `kubernetes` module.                                                                                     |
-=======
-::: warning
-
-The `context_aliases` and `user_aliases` options are deprecated. Use `contexts` and the corresponding `context_alias`
-and `user_alias` options instead.
-
-:::
-
-| Option              | Default                                            | Description                                                           |
-| ------------------- | -------------------------------------------------- | --------------------------------------------------------------------- |
-| `symbol`            | `'☸ '`                                             | A format string representing the symbol displayed before the Cluster. |
-| `format`            | `'[$symbol$context( \($namespace\))]($style) in '` | The format for the module.                                            |
-| `style`             | `'cyan bold'`                                      | The style for the module.                                             |
-| `context_aliases`*  | `{}`                                               | Table of context aliases to display.                                  |
-| `user_aliases`*     | `{}`                                               | Table of user aliases to display.                                     |
-| `detect_extensions` | `[]`                                               | Which extensions should trigger this module.                          |
-| `detect_files`      | `[]`                                               | Which filenames should trigger this module.                           |
-| `detect_folders`    | `[]`                                               | Which folders should trigger this modules.                            |
-| `contexts`          | `[]`                                               | Customized styles and symbols for specific contexts.                  |
-| `disabled`          | `true`                                             | Disables the `kubernetes` module.                                     |
->>>>>>> 53c6f08e
 
 *: This option is deprecated, please add `contexts` with the corresponding `context_alias` and `user_alias` options instead.
 
@@ -2579,7 +2564,9 @@
 [kubernetes]
 format = 'on [⛵ ($user on )($cluster in )$context \($namespace\)](dimmed green) '
 disabled = false
-<<<<<<< HEAD
+contexts = [
+  { context_pattern = "dev.local.cluster.k8s", style = "green", symbol = "💔 " },
+]
 [kubernetes.context_aliases]
 'dev.local.cluster.k8s' = 'dev'
 '.*/openshift-cluster/.*' = 'openshift'
@@ -2589,11 +2576,6 @@
 'root/.*' = 'root'
 [kubernetes.ignore_combo]
 docker-desktop = ["default", ""]
-=======
-contexts = [
-  { context_pattern = "dev.local.cluster.k8s", style = "green", symbol = "💔 " },
-]
->>>>>>> 53c6f08e
 ```
 
 Only show the module in directories that contain a `k8s` file.
