{
  "$schema": "http://json-schema.org/draft-07/schema#",
  "title": "FullConfig",
  "type": "object",
  "properties": {
    "$schema": {
      "default": "https://starship.rs/config-schema.json",
      "type": "string"
    },
    "aws": {
      "default": {
        "disabled": false,
        "expiration_symbol": "X",
        "force_display": false,
        "format": "on [$symbol($profile )(\\($region\\) )(\\[$duration\\] )]($style)",
        "profile_aliases": {},
        "region_aliases": {},
        "style": "bold yellow",
        "symbol": "☁️  "
      },
      "allOf": [
        {
          "$ref": "#/definitions/AwsConfig"
        }
      ]
    },
    "azure": {
      "default": {
        "disabled": true,
        "format": "on [$symbol($subscription)]($style) ",
        "style": "blue bold",
        "subscription_aliases": {},
        "symbol": "󰠅 "
      },
      "allOf": [
        {
          "$ref": "#/definitions/AzureConfig"
        }
      ]
    },
    "battery": {
      "default": {
        "charging_symbol": "󰂄 ",
        "disabled": false,
        "discharging_symbol": "󰂃 ",
        "display": [
          {
            "charging_symbol": null,
            "discharging_symbol": null,
            "style": "red bold",
            "threshold": 10
          }
        ],
        "empty_symbol": "󰂎 ",
        "format": "[$symbol$percentage]($style) ",
        "full_symbol": "󰁹 ",
        "unknown_symbol": "󰁽 "
      },
      "allOf": [
        {
          "$ref": "#/definitions/BatteryConfig"
        }
      ]
    },
    "buf": {
      "default": {
        "detect_extensions": [],
        "detect_files": [
          "buf.yaml",
          "buf.gen.yaml",
          "buf.work.yaml"
        ],
        "detect_folders": [],
        "disabled": false,
        "format": "with [$symbol($version )]($style)",
        "style": "bold blue",
        "symbol": "🐃 ",
        "version_format": "v${raw}"
      },
      "allOf": [
        {
          "$ref": "#/definitions/BufConfig"
        }
      ]
    },
    "bun": {
      "default": {
        "detect_extensions": [],
        "detect_files": [
          "bun.lock",
          "bun.lockb",
          "bunfig.toml"
        ],
        "detect_folders": [],
        "disabled": false,
        "format": "via [$symbol($version )]($style)",
        "style": "bold red",
        "symbol": "🥟 ",
        "version_format": "v${raw}"
      },
      "allOf": [
        {
          "$ref": "#/definitions/BunConfig"
        }
      ]
    },
    "c": {
      "default": {
        "commands": [
          [
            "cc",
            "--version"
          ],
          [
            "gcc",
            "--version"
          ],
          [
            "clang",
            "--version"
          ]
        ],
        "detect_extensions": [
          "c",
          "h"
        ],
        "detect_files": [],
        "detect_folders": [],
        "disabled": false,
        "format": "via [$symbol($version(-$name) )]($style)",
        "style": "149 bold",
        "symbol": "C ",
        "version_format": "v${raw}"
      },
      "allOf": [
        {
          "$ref": "#/definitions/CConfig"
        }
      ]
    },
    "character": {
      "default": {
        "disabled": false,
        "error_symbol": "[❯](bold red)",
        "format": "$symbol ",
        "success_symbol": "[❯](bold green)",
        "vimcmd_replace_one_symbol": "[❮](bold purple)",
        "vimcmd_replace_symbol": "[❮](bold purple)",
        "vimcmd_symbol": "[❮](bold green)",
        "vimcmd_visual_symbol": "[❮](bold yellow)"
      },
      "allOf": [
        {
          "$ref": "#/definitions/CharacterConfig"
        }
      ]
    },
    "cmake": {
      "default": {
        "detect_extensions": [],
        "detect_files": [
          "CMakeLists.txt",
          "CMakeCache.txt"
        ],
        "detect_folders": [],
        "disabled": false,
        "format": "via [$symbol($version )]($style)",
        "style": "bold blue",
        "symbol": "△ ",
        "version_format": "v${raw}"
      },
      "allOf": [
        {
          "$ref": "#/definitions/CMakeConfig"
        }
      ]
    },
    "cmd_duration": {
      "default": {
        "disabled": false,
        "format": "took [$duration]($style) ",
        "min_time": 2000,
        "min_time_to_notify": 45000,
        "show_milliseconds": false,
        "show_notifications": false,
        "style": "yellow bold"
      },
      "allOf": [
        {
          "$ref": "#/definitions/CmdDurationConfig"
        }
      ]
    },
    "cobol": {
      "default": {
        "detect_extensions": [
          "cbl",
          "cob",
          "CBL",
          "COB"
        ],
        "detect_files": [],
        "detect_folders": [],
        "disabled": false,
        "format": "via [$symbol($version )]($style)",
        "style": "bold blue",
        "symbol": "⚙️ ",
        "version_format": "v${raw}"
      },
      "allOf": [
        {
          "$ref": "#/definitions/CobolConfig"
        }
      ]
    },
    "conda": {
      "default": {
        "disabled": false,
        "format": "via [$symbol$environment]($style) ",
        "ignore_base": true,
        "style": "green bold",
        "symbol": "🅒 ",
        "truncation_length": 1
      },
      "allOf": [
        {
          "$ref": "#/definitions/CondaConfig"
        }
      ]
    },
    "container": {
      "default": {
        "disabled": false,
        "format": "[$symbol \\[$name\\]]($style) ",
        "style": "red bold dimmed",
        "symbol": "⬢"
      },
      "allOf": [
        {
          "$ref": "#/definitions/ContainerConfig"
        }
      ]
    },
    "crystal": {
      "default": {
        "detect_extensions": [
          "cr"
        ],
        "detect_files": [
          "shard.yml"
        ],
        "detect_folders": [],
        "disabled": false,
        "format": "via [$symbol($version )]($style)",
        "style": "bold red",
        "symbol": "🔮 ",
        "version_format": "v${raw}"
      },
      "allOf": [
        {
          "$ref": "#/definitions/CrystalConfig"
        }
      ]
    },
    "daml": {
      "default": {
        "detect_extensions": [],
        "detect_files": [
          "daml.yaml"
        ],
        "detect_folders": [],
        "disabled": false,
        "format": "via [$symbol($version )]($style)",
        "style": "bold cyan",
        "symbol": "Λ ",
        "version_format": "v${raw}"
      },
      "allOf": [
        {
          "$ref": "#/definitions/DamlConfig"
        }
      ]
    },
    "dart": {
      "default": {
        "detect_extensions": [
          "dart"
        ],
        "detect_files": [
          "pubspec.yaml",
          "pubspec.yml",
          "pubspec.lock"
        ],
        "detect_folders": [
          ".dart_tool"
        ],
        "disabled": false,
        "format": "via [$symbol($version )]($style)",
        "style": "bold blue",
        "symbol": "🎯 ",
        "version_format": "v${raw}"
      },
      "allOf": [
        {
          "$ref": "#/definitions/DartConfig"
        }
      ]
    },
    "deno": {
      "default": {
        "detect_extensions": [],
        "detect_files": [
          "deno.json",
          "deno.jsonc",
          "deno.lock",
          "mod.ts",
          "deps.ts",
          "mod.js",
          "deps.js"
        ],
        "detect_folders": [],
        "disabled": false,
        "format": "via [$symbol($version )]($style)",
        "style": "green bold",
        "symbol": "🦕 ",
        "version_format": "v${raw}"
      },
      "allOf": [
        {
          "$ref": "#/definitions/DenoConfig"
        }
      ]
    },
    "directory": {
      "default": {
        "before_repo_root_style": null,
        "disabled": false,
        "fish_style_pwd_dir_length": 0,
        "format": "[$path]($style)[$read_only]($read_only_style) ",
        "home_symbol": "~",
        "read_only": "🔒",
        "read_only_style": "red",
        "repo_root_format": "[$before_root_path]($before_repo_root_style)[$repo_root]($repo_root_style)[$path]($style)[$read_only]($read_only_style) ",
        "repo_root_style": null,
        "style": "cyan bold",
        "substitutions": {},
        "truncate_to_repo": true,
        "truncation_length": 3,
        "truncation_symbol": "",
        "use_logical_path": true,
        "use_os_path_sep": true
      },
      "allOf": [
        {
          "$ref": "#/definitions/DirectoryConfig"
        }
      ]
    },
    "direnv": {
      "default": {
        "allowed_msg": "allowed",
        "denied_msg": "denied",
        "detect_env_vars": [
          "DIRENV_FILE"
        ],
        "detect_extensions": [],
        "detect_files": [
          ".envrc"
        ],
        "detect_folders": [],
        "disabled": true,
        "format": "[$symbol$loaded/$allowed]($style) ",
        "loaded_msg": "loaded",
        "not_allowed_msg": "not allowed",
        "style": "bold bright-yellow",
        "symbol": "direnv ",
        "unloaded_msg": "not loaded"
      },
      "allOf": [
        {
          "$ref": "#/definitions/DirenvConfig"
        }
      ]
    },
    "docker_context": {
      "default": {
        "detect_extensions": [],
        "detect_files": [
          "docker-compose.yml",
          "docker-compose.yaml",
          "Dockerfile"
        ],
        "detect_folders": [],
        "disabled": false,
        "format": "via [$symbol$context]($style) ",
        "ignore_contexts": [
          "default"
        ],
        "only_with_files": true,
        "style": "blue bold",
        "symbol": "🐳 "
      },
      "allOf": [
        {
          "$ref": "#/definitions/DockerContextConfig"
        }
      ]
    },
    "dotnet": {
      "default": {
        "detect_extensions": [
          "csproj",
          "fsproj",
          "xproj"
        ],
        "detect_files": [
          "global.json",
          "project.json",
          "Directory.Build.props",
          "Directory.Build.targets",
          "Packages.props"
        ],
        "detect_folders": [],
        "disabled": false,
        "format": "via [$symbol($version )(🎯 $tfm )]($style)",
        "heuristic": true,
        "style": "blue bold",
        "symbol": ".NET ",
        "version_format": "v${raw}"
      },
      "allOf": [
        {
          "$ref": "#/definitions/DotnetConfig"
        }
      ]
    },
    "elixir": {
      "default": {
        "detect_extensions": [],
        "detect_files": [
          "mix.exs"
        ],
        "detect_folders": [],
        "disabled": false,
        "format": "via [$symbol($version \\(OTP $otp_version\\) )]($style)",
        "style": "bold purple",
        "symbol": "💧 ",
        "version_format": "v${raw}"
      },
      "allOf": [
        {
          "$ref": "#/definitions/ElixirConfig"
        }
      ]
    },
    "elm": {
      "default": {
        "detect_extensions": [
          "elm"
        ],
        "detect_files": [
          "elm.json",
          "elm-package.json",
          ".elm-version"
        ],
        "detect_folders": [
          "elm-stuff"
        ],
        "disabled": false,
        "format": "via [$symbol($version )]($style)",
        "style": "cyan bold",
        "symbol": "🌳 ",
        "version_format": "v${raw}"
      },
      "allOf": [
        {
          "$ref": "#/definitions/ElmConfig"
        }
      ]
    },
    "env_var": {
      "default": {},
      "type": "object",
      "additionalProperties": {
        "$ref": "#/definitions/EnvVarConfig"
      }
    },
    "erlang": {
      "default": {
        "detect_extensions": [],
        "detect_files": [
          "rebar.config",
          "erlang.mk"
        ],
        "detect_folders": [],
        "disabled": false,
        "format": "via [$symbol($version )]($style)",
        "style": "bold red",
        "symbol": " ",
        "version_format": "v${raw}"
      },
      "allOf": [
        {
          "$ref": "#/definitions/ErlangConfig"
        }
      ]
    },
    "fennel": {
      "default": {
        "detect_extensions": [
          "fnl"
        ],
        "detect_files": [],
        "detect_folders": [],
        "disabled": true,
        "format": "via [$symbol($version )]($style)",
        "style": "bold green",
        "symbol": "🧅 ",
        "version_format": "v${raw}"
      },
      "allOf": [
        {
          "$ref": "#/definitions/FennelConfig"
        }
      ]
    },
    "fill": {
      "default": {
        "disabled": false,
        "style": "bold black",
        "symbol": "."
      },
      "allOf": [
        {
          "$ref": "#/definitions/FillConfig"
        }
      ]
    },
    "fossil_branch": {
      "default": {
        "disabled": true,
        "format": "on [$symbol$branch]($style) ",
        "style": "bold purple",
        "symbol": " ",
        "truncation_length": 9223372036854775807,
        "truncation_symbol": "…"
      },
      "allOf": [
        {
          "$ref": "#/definitions/FossilBranchConfig"
        }
      ]
    },
    "fossil_metrics": {
      "default": {
        "added_style": "bold green",
        "deleted_style": "bold red",
        "disabled": true,
        "format": "([+$added]($added_style) )([-$deleted]($deleted_style) )",
        "only_nonzero_diffs": true
      },
      "allOf": [
        {
          "$ref": "#/definitions/FossilMetricsConfig"
        }
      ]
    },
    "gcloud": {
      "default": {
        "detect_env_vars": [],
        "disabled": false,
        "format": "on [$symbol$account(@$domain)(\\($region\\))]($style) ",
        "project_aliases": {},
        "region_aliases": {},
        "style": "bold blue",
        "symbol": "☁️  "
      },
      "allOf": [
        {
          "$ref": "#/definitions/GcloudConfig"
        }
      ]
    },
    "git_branch": {
      "default": {
        "always_show_remote": false,
        "disabled": false,
        "format": "on [$symbol$branch(:$remote_branch)]($style) ",
        "ignore_branches": [],
        "only_attached": false,
        "style": "bold purple",
        "symbol": " ",
        "truncation_length": 9223372036854775807,
        "truncation_symbol": "…"
      },
      "allOf": [
        {
          "$ref": "#/definitions/GitBranchConfig"
        }
      ]
    },
    "git_commit": {
      "default": {
        "commit_hash_length": 7,
        "disabled": false,
        "format": "[\\($hash$tag\\)]($style) ",
        "only_detached": true,
        "style": "green bold",
        "tag_disabled": true,
        "tag_max_candidates": 0,
        "tag_symbol": " 🏷  "
      },
      "allOf": [
        {
          "$ref": "#/definitions/GitCommitConfig"
        }
      ]
    },
    "git_metrics": {
      "default": {
        "added_style": "bold green",
        "deleted_style": "bold red",
        "disabled": true,
        "format": "([+$added]($added_style) )([-$deleted]($deleted_style) )",
        "ignore_submodules": false,
        "only_nonzero_diffs": true
      },
      "allOf": [
        {
          "$ref": "#/definitions/GitMetricsConfig"
        }
      ]
    },
    "git_state": {
      "default": {
        "am": "AM",
        "am_or_rebase": "AM/REBASE",
        "bisect": "BISECTING",
        "cherry_pick": "CHERRY-PICKING",
        "disabled": false,
        "format": "\\([$state( $progress_current/$progress_total)]($style)\\) ",
        "merge": "MERGING",
        "rebase": "REBASING",
        "revert": "REVERTING",
        "style": "bold yellow"
      },
      "allOf": [
        {
          "$ref": "#/definitions/GitStateConfig"
        }
      ]
    },
    "git_status": {
      "default": {
        "ahead": "⇡",
        "behind": "⇣",
        "conflicted": "=",
        "deleted": "✘",
        "disabled": false,
        "diverged": "⇕",
        "format": "([\\[$all_status$ahead_behind\\]]($style) )",
        "ignore_submodules": false,
        "modified": "!",
        "renamed": "»",
        "staged": "+",
        "stashed": "\\$",
        "style": "red bold",
        "typechanged": "",
        "untracked": "?",
        "up_to_date": ""
      },
      "allOf": [
        {
          "$ref": "#/definitions/GitStatusConfig"
        }
      ]
    },
    "gleam": {
      "default": {
        "detect_extensions": [
          "gleam"
        ],
        "detect_files": [
          "gleam.toml"
        ],
        "detect_folders": [],
        "disabled": false,
        "format": "via [$symbol($version )]($style)",
        "style": "bold #FFAFF3",
        "symbol": "⭐ ",
        "version_format": "v${raw}"
      },
      "allOf": [
        {
          "$ref": "#/definitions/GleamConfig"
        }
      ]
    },
    "golang": {
      "default": {
        "detect_extensions": [
          "go"
        ],
        "detect_files": [
          "go.mod",
          "go.sum",
          "go.work",
          "glide.yaml",
          "Gopkg.yml",
          "Gopkg.lock",
          ".go-version"
        ],
        "detect_folders": [
          "Godeps"
        ],
        "disabled": false,
        "format": "via [$symbol($version )]($style)",
        "not_capable_style": "bold red",
        "style": "bold cyan",
        "symbol": "🐹 ",
        "version_format": "v${raw}"
      },
      "allOf": [
        {
          "$ref": "#/definitions/GoConfig"
        }
      ]
    },
    "gradle": {
      "default": {
        "detect_extensions": [
          "gradle",
          "gradle.kts"
        ],
        "detect_files": [],
        "detect_folders": [
          "gradle"
        ],
        "disabled": false,
        "format": "via [$symbol($version )]($style)",
        "recursive": false,
        "style": "bold bright-cyan",
        "symbol": "🅶 ",
        "version_format": "v${raw}"
      },
      "allOf": [
        {
          "$ref": "#/definitions/GradleConfig"
        }
      ]
    },
    "guix_shell": {
      "default": {
        "disabled": false,
        "format": "via [$symbol]($style) ",
        "style": "yellow bold",
        "symbol": "🐃 "
      },
      "allOf": [
        {
          "$ref": "#/definitions/GuixShellConfig"
        }
      ]
    },
    "haskell": {
      "default": {
        "detect_extensions": [
          "hs",
          "cabal",
          "hs-boot"
        ],
        "detect_files": [
          "stack.yaml",
          "cabal.project"
        ],
        "detect_folders": [],
        "disabled": false,
        "format": "via [$symbol($version )]($style)",
        "style": "bold purple",
        "symbol": "λ ",
        "version_format": "v${raw}"
      },
      "allOf": [
        {
          "$ref": "#/definitions/HaskellConfig"
        }
      ]
    },
    "haxe": {
      "default": {
        "detect_extensions": [
          "hx",
          "hxml"
        ],
        "detect_files": [
          "haxelib.json",
          "hxformat.json",
          ".haxerc"
        ],
        "detect_folders": [
          ".haxelib",
          "haxe_libraries"
        ],
        "disabled": false,
        "format": "via [$symbol($version )]($style)",
        "style": "bold fg:202",
        "symbol": "⌘ ",
        "version_format": "v${raw}"
      },
      "allOf": [
        {
          "$ref": "#/definitions/HaxeConfig"
        }
      ]
    },
    "helm": {
      "default": {
        "detect_extensions": [],
        "detect_files": [
          "helmfile.yaml",
          "Chart.yaml"
        ],
        "detect_folders": [],
        "disabled": false,
        "format": "via [$symbol($version )]($style)",
        "style": "bold white",
        "symbol": "⎈ ",
        "version_format": "v${raw}"
      },
      "allOf": [
        {
          "$ref": "#/definitions/HelmConfig"
        }
      ]
    },
    "hg_branch": {
      "default": {
        "disabled": true,
        "format": "on [$symbol$branch(:$topic)]($style) ",
        "style": "bold purple",
        "symbol": " ",
        "truncation_length": 9223372036854775807,
        "truncation_symbol": "…"
      },
      "allOf": [
        {
          "$ref": "#/definitions/HgBranchConfig"
        }
      ]
    },
    "hostname": {
      "default": {
        "aliases": {},
        "detect_env_vars": [],
        "disabled": false,
        "format": "[$ssh_symbol$hostname]($style) in ",
        "ssh_only": true,
        "ssh_symbol": "🌐 ",
        "style": "green dimmed bold",
        "trim_at": "."
      },
      "allOf": [
        {
          "$ref": "#/definitions/HostnameConfig"
        }
      ]
    },
    "java": {
      "default": {
        "detect_extensions": [
          "java",
          "class",
          "jar",
          "gradle",
          "clj",
          "cljc"
        ],
        "detect_files": [
          "pom.xml",
          "build.gradle.kts",
          "build.sbt",
          ".java-version",
          "deps.edn",
          "project.clj",
          "build.boot",
          ".sdkmanrc"
        ],
        "detect_folders": [],
        "disabled": false,
        "format": "via [$symbol($version )]($style)",
        "style": "red dimmed",
        "symbol": "☕ ",
        "version_format": "v${raw}"
      },
      "allOf": [
        {
          "$ref": "#/definitions/JavaConfig"
        }
      ]
    },
    "jobs": {
      "default": {
        "disabled": false,
        "format": "[$symbol$number]($style) ",
        "number_threshold": 2,
        "style": "bold blue",
        "symbol": "✦",
        "symbol_threshold": 1,
        "threshold": 1
      },
      "allOf": [
        {
          "$ref": "#/definitions/JobsConfig"
        }
      ]
    },
    "julia": {
      "default": {
        "detect_extensions": [
          "jl"
        ],
        "detect_files": [
          "Project.toml",
          "Manifest.toml"
        ],
        "detect_folders": [],
        "disabled": false,
        "format": "via [$symbol($version )]($style)",
        "style": "bold purple",
        "symbol": "ஃ ",
        "version_format": "v${raw}"
      },
      "allOf": [
        {
          "$ref": "#/definitions/JuliaConfig"
        }
      ]
    },
    "kotlin": {
      "default": {
        "detect_extensions": [
          "kt",
          "kts"
        ],
        "detect_files": [],
        "detect_folders": [],
        "disabled": false,
        "format": "via [$symbol($version )]($style)",
        "kotlin_binary": "kotlin",
        "style": "bold blue",
        "symbol": "🅺 ",
        "version_format": "v${raw}"
      },
      "allOf": [
        {
          "$ref": "#/definitions/KotlinConfig"
        }
      ]
    },
    "kubernetes": {
      "default": {
        "context_aliases": {},
        "contexts": [],
        "detect_env_vars": [],
        "detect_extensions": [],
        "detect_files": [],
        "detect_folders": [],
        "disabled": true,
        "format": "[$symbol$context( \\($namespace\\))]($style) in ",
        "ignore_combo": {},
        "ignore_contexts": [],
        "ignore_namespaces": [],
        "style": "cyan bold",
        "symbol": "☸ ",
        "user_aliases": {}
      },
      "allOf": [
        {
          "$ref": "#/definitions/KubernetesConfig"
        }
      ]
    },
    "line_break": {
      "default": {
        "disabled": false
      },
      "allOf": [
        {
          "$ref": "#/definitions/LineBreakConfig"
        }
      ]
    },
    "localip": {
      "default": {
        "disabled": true,
        "format": "[$localipv4]($style) ",
        "ssh_only": true,
        "style": "yellow bold"
      },
      "allOf": [
        {
          "$ref": "#/definitions/LocalipConfig"
        }
      ]
    },
    "lua": {
      "default": {
        "detect_extensions": [
          "lua"
        ],
        "detect_files": [
          ".lua-version"
        ],
        "detect_folders": [
          "lua"
        ],
        "disabled": false,
        "format": "via [$symbol($version )]($style)",
        "lua_binary": "lua",
        "style": "bold blue",
        "symbol": "🌙 ",
        "version_format": "v${raw}"
      },
      "allOf": [
        {
          "$ref": "#/definitions/LuaConfig"
        }
      ]
    },
    "memory_usage": {
      "default": {
        "disabled": true,
        "format": "via $symbol[$ram( | $swap)]($style) ",
        "style": "white bold dimmed",
        "symbol": "🐏 ",
        "threshold": 75
      },
      "allOf": [
        {
          "$ref": "#/definitions/MemoryConfig"
        }
      ]
    },
    "meson": {
      "default": {
        "disabled": false,
        "format": "via [$symbol$project]($style) ",
        "style": "blue bold",
        "symbol": "⬢ ",
        "truncation_length": 4294967295,
        "truncation_symbol": "…"
      },
      "allOf": [
        {
          "$ref": "#/definitions/MesonConfig"
        }
      ]
    },
    "mojo": {
      "default": {
        "detect_extensions": [
          "mojo",
          "🔥"
        ],
        "detect_files": [],
        "detect_folders": [],
        "disabled": false,
        "format": "with [$symbol($version )]($style)",
<<<<<<< HEAD
        "show_commit": false,
=======
>>>>>>> eede6d97
        "style": "bold 208",
        "symbol": "🔥 "
      },
      "allOf": [
        {
          "$ref": "#/definitions/MojoConfig"
        }
      ]
    },
    "nats": {
      "default": {
        "disabled": true,
        "format": "[$symbol($name )]($style)",
        "style": "bold purple",
        "symbol": "✉️ "
      },
      "allOf": [
        {
          "$ref": "#/definitions/NatsConfig"
        }
      ]
    },
    "nim": {
      "default": {
        "detect_extensions": [
          "nim",
          "nims",
          "nimble"
        ],
        "detect_files": [
          "nim.cfg"
        ],
        "detect_folders": [],
        "disabled": false,
        "format": "via [$symbol($version )]($style)",
        "style": "yellow bold",
        "symbol": "👑 ",
        "version_format": "v${raw}"
      },
      "allOf": [
        {
          "$ref": "#/definitions/NimConfig"
        }
      ]
    },
    "nix_shell": {
      "default": {
        "disabled": false,
        "format": "via [$symbol$state( \\($name\\))]($style) ",
        "heuristic": false,
        "impure_msg": "impure",
        "pure_msg": "pure",
        "style": "bold blue",
        "symbol": "❄️  ",
        "unknown_msg": ""
      },
      "allOf": [
        {
          "$ref": "#/definitions/NixShellConfig"
        }
      ]
    },
    "nodejs": {
      "default": {
        "detect_extensions": [
          "js",
          "mjs",
          "cjs",
          "ts",
          "mts",
          "cts"
        ],
        "detect_files": [
          "package.json",
          ".node-version",
          ".nvmrc"
        ],
        "detect_folders": [
          "node_modules"
        ],
        "disabled": false,
        "format": "via [$symbol($version )]($style)",
        "not_capable_style": "bold red",
        "style": "bold green",
        "symbol": " ",
        "version_format": "v${raw}"
      },
      "allOf": [
        {
          "$ref": "#/definitions/NodejsConfig"
        }
      ]
    },
    "ocaml": {
      "default": {
        "detect_extensions": [
          "opam",
          "ml",
          "mli",
          "re",
          "rei"
        ],
        "detect_files": [
          "dune",
          "dune-project",
          "jbuild",
          "jbuild-ignore",
          ".merlin"
        ],
        "detect_folders": [
          "_opam",
          "esy.lock"
        ],
        "disabled": false,
        "format": "via [$symbol($version )(\\($switch_indicator$switch_name\\) )]($style)",
        "global_switch_indicator": "",
        "local_switch_indicator": "*",
        "style": "bold yellow",
        "symbol": "🐫 ",
        "version_format": "v${raw}"
      },
      "allOf": [
        {
          "$ref": "#/definitions/OCamlConfig"
        }
      ]
    },
    "odin": {
      "default": {
        "detect_extensions": [
          "odin"
        ],
        "detect_files": [],
        "detect_folders": [],
        "disabled": false,
        "format": "via [$symbol($version )]($style)",
        "show_commit": false,
        "style": "bold bright-blue",
        "symbol": "Ø "
      },
      "allOf": [
        {
          "$ref": "#/definitions/OdinConfig"
        }
      ]
    },
    "opa": {
      "default": {
        "detect_extensions": [
          "rego"
        ],
        "detect_files": [],
        "detect_folders": [],
        "disabled": false,
        "format": "via [$symbol($version )]($style)",
        "style": "bold blue",
        "symbol": "🪖  ",
        "version_format": "v${raw}"
      },
      "allOf": [
        {
          "$ref": "#/definitions/OpaConfig"
        }
      ]
    },
    "openstack": {
      "default": {
        "disabled": false,
        "format": "on [$symbol$cloud(\\($project\\))]($style) ",
        "style": "bold yellow",
        "symbol": "☁️  "
      },
      "allOf": [
        {
          "$ref": "#/definitions/OspConfig"
        }
      ]
    },
    "os": {
      "default": {
        "disabled": true,
        "format": "[$symbol]($style)",
        "style": "bold white",
        "symbols": {
          "AIX": "➿ ",
          "AlmaLinux": "💠 ",
          "Alpaquita": "🔔 ",
          "Alpine": "🏔️ ",
          "Amazon": "🙂 ",
          "Android": "🤖 ",
          "Arch": "🎗️ ",
          "Artix": "🎗️ ",
          "CachyOS": "🎗️ ",
          "CentOS": "💠 ",
          "Debian": "🌀 ",
          "DragonFly": "🐉 ",
          "Emscripten": "🔗 ",
          "EndeavourOS": "🚀 ",
          "Fedora": "🎩 ",
          "FreeBSD": "😈 ",
          "Garuda": "🦅 ",
          "Gentoo": "🗜️ ",
          "HardenedBSD": "🛡️ ",
          "Illumos": "🐦 ",
          "Kali": "🐉 ",
          "Linux": "🐧 ",
          "Mabox": "📦 ",
          "Macos": "🍎 ",
          "Manjaro": "🥭 ",
          "Mariner": "🌊 ",
          "MidnightBSD": "🌘 ",
          "Mint": "🌿 ",
          "NetBSD": "🚩 ",
          "NixOS": "❄️ ",
          "Nobara": "🎩 ",
          "OpenBSD": "🐡 ",
          "OpenCloudOS": "☁️ ",
          "OracleLinux": "🦴 ",
          "Pop": "🍭 ",
          "Raspbian": "🍓 ",
          "RedHatEnterprise": "🎩 ",
          "Redhat": "🎩 ",
          "Redox": "🧪 ",
          "RockyLinux": "💠 ",
          "SUSE": "🦎 ",
          "Solus": "⛵ ",
          "Ubuntu": "🎯 ",
          "Ultramarine": "🔷 ",
          "Unknown": "❓ ",
          "Uos": "🐲 ",
          "Void": "  ",
          "Windows": "🪟 ",
          "openEuler": "🦉 ",
          "openSUSE": "🦎 "
        }
      },
      "allOf": [
        {
          "$ref": "#/definitions/OSConfig"
        }
      ]
    },
    "package": {
      "default": {
        "disabled": false,
        "display_private": false,
        "format": "is [$symbol$version]($style) ",
        "style": "208 bold",
        "symbol": "📦 ",
        "version_format": "v${raw}"
      },
      "allOf": [
        {
          "$ref": "#/definitions/PackageConfig"
        }
      ]
    },
    "perl": {
      "default": {
        "detect_extensions": [
          "pl",
          "pm",
          "pod"
        ],
        "detect_files": [
          "Makefile.PL",
          "Build.PL",
          "cpanfile",
          "cpanfile.snapshot",
          "META.json",
          "META.yml",
          ".perl-version"
        ],
        "detect_folders": [],
        "disabled": false,
        "format": "via [$symbol($version )]($style)",
        "style": "149 bold",
        "symbol": "🐪 ",
        "version_format": "v${raw}"
      },
      "allOf": [
        {
          "$ref": "#/definitions/PerlConfig"
        }
      ]
    },
    "php": {
      "default": {
        "detect_extensions": [
          "php"
        ],
        "detect_files": [
          "composer.json",
          ".php-version"
        ],
        "detect_folders": [],
        "disabled": false,
        "format": "via [$symbol($version )]($style)",
        "style": "147 bold",
        "symbol": "🐘 ",
        "version_format": "v${raw}"
      },
      "allOf": [
        {
          "$ref": "#/definitions/PhpConfig"
        }
      ]
    },
    "pijul_channel": {
      "default": {
        "disabled": true,
        "format": "on [$symbol$channel]($style) ",
        "style": "bold purple",
        "symbol": " ",
        "truncation_length": 9223372036854775807,
        "truncation_symbol": "…"
      },
      "allOf": [
        {
          "$ref": "#/definitions/PijulConfig"
        }
      ]
    },
    "pulumi": {
      "default": {
        "disabled": false,
        "format": "via [$symbol($username@)$stack]($style) ",
        "search_upwards": true,
        "style": "bold 5",
        "symbol": " ",
        "version_format": "v${raw}"
      },
      "allOf": [
        {
          "$ref": "#/definitions/PulumiConfig"
        }
      ]
    },
    "purescript": {
      "default": {
        "detect_extensions": [
          "purs"
        ],
        "detect_files": [
          "spago.dhall",
          "spago.yaml",
          "spago.lock"
        ],
        "detect_folders": [],
        "disabled": false,
        "format": "via [$symbol($version )]($style)",
        "style": "bold white",
        "symbol": "<=> ",
        "version_format": "v${raw}"
      },
      "allOf": [
        {
          "$ref": "#/definitions/PureScriptConfig"
        }
      ]
    },
    "python": {
      "default": {
        "detect_env_vars": [
          "VIRTUAL_ENV"
        ],
        "detect_extensions": [
          "py",
          "ipynb"
        ],
        "detect_files": [
          "requirements.txt",
          ".python-version",
          "pyproject.toml",
          "Pipfile",
          "tox.ini",
          "setup.py",
          "__init__.py",
          "pixi.toml"
        ],
        "detect_folders": [],
        "disabled": false,
        "format": "via [${symbol}${pyenv_prefix}(${version} )(\\($virtualenv\\) )]($style)",
        "pyenv_prefix": "pyenv ",
        "pyenv_version_name": false,
        "python_binary": [
          "python",
          "python3",
          "python2"
        ],
        "style": "yellow bold",
        "symbol": "🐍 ",
        "version_format": "v${raw}"
      },
      "allOf": [
        {
          "$ref": "#/definitions/PythonConfig"
        }
      ]
    },
    "quarto": {
      "default": {
        "detect_extensions": [
          "qmd"
        ],
        "detect_files": [
          "_quarto.yml"
        ],
        "detect_folders": [],
        "disabled": false,
        "format": "via [$symbol($version )]($style)",
        "style": "bold #75AADB",
        "symbol": "⨁ ",
        "version_format": "v${raw}"
      },
      "allOf": [
        {
          "$ref": "#/definitions/QuartoConfig"
        }
      ]
    },
    "raku": {
      "default": {
        "detect_extensions": [
          "p6",
          "pm6",
          "pod6",
          "raku",
          "rakumod"
        ],
        "detect_files": [
          "META6.json"
        ],
        "detect_folders": [],
        "disabled": false,
        "format": "via [$symbol($version-$vm_version )]($style)",
        "style": "149 bold",
        "symbol": "🦋 ",
        "version_format": "${raw}"
      },
      "allOf": [
        {
          "$ref": "#/definitions/RakuConfig"
        }
      ]
    },
    "red": {
      "default": {
        "detect_extensions": [
          "red",
          "reds"
        ],
        "detect_files": [],
        "detect_folders": [],
        "disabled": false,
        "format": "via [$symbol($version )]($style)",
        "style": "red bold",
        "symbol": "🔺 ",
        "version_format": "v${raw}"
      },
      "allOf": [
        {
          "$ref": "#/definitions/RedConfig"
        }
      ]
    },
    "rlang": {
      "default": {
        "detect_extensions": [
          "R",
          "Rd",
          "Rmd",
          "Rproj",
          "Rsx"
        ],
        "detect_files": [
          "DESCRIPTION"
        ],
        "detect_folders": [
          ".Rproj.user"
        ],
        "disabled": false,
        "format": "via [$symbol($version )]($style)",
        "style": "blue bold",
        "symbol": "📐 ",
        "version_format": "v${raw}"
      },
      "allOf": [
        {
          "$ref": "#/definitions/RLangConfig"
        }
      ]
    },
    "ruby": {
      "default": {
        "detect_extensions": [
          "rb"
        ],
        "detect_files": [
          "Gemfile",
          ".ruby-version"
        ],
        "detect_folders": [],
        "detect_variables": [
          "RUBY_VERSION",
          "RBENV_VERSION"
        ],
        "disabled": false,
        "format": "via [$symbol($version )]($style)",
        "style": "bold red",
        "symbol": "💎 ",
        "version_format": "v${raw}"
      },
      "allOf": [
        {
          "$ref": "#/definitions/RubyConfig"
        }
      ]
    },
    "rust": {
      "default": {
        "detect_extensions": [
          "rs"
        ],
        "detect_files": [
          "Cargo.toml"
        ],
        "detect_folders": [],
        "disabled": false,
        "format": "via [$symbol($version )]($style)",
        "style": "bold red",
        "symbol": "🦀 ",
        "version_format": "v${raw}"
      },
      "allOf": [
        {
          "$ref": "#/definitions/RustConfig"
        }
      ]
    },
    "scala": {
      "default": {
        "detect_extensions": [
          "sbt",
          "scala"
        ],
        "detect_files": [
          ".scalaenv",
          ".sbtenv",
          "build.sbt"
        ],
        "detect_folders": [
          ".metals"
        ],
        "disabled": false,
        "format": "via [$symbol($version )]($style)",
        "style": "red bold",
        "symbol": "🆂 ",
        "version_format": "v${raw}"
      },
      "allOf": [
        {
          "$ref": "#/definitions/ScalaConfig"
        }
      ]
    },
    "shell": {
      "default": {
        "bash_indicator": "bsh",
        "cmd_indicator": "cmd",
        "disabled": true,
        "elvish_indicator": "esh",
        "fish_indicator": "fsh",
        "format": "[$indicator]($style) ",
        "ion_indicator": "ion",
        "nu_indicator": "nu",
        "powershell_indicator": "psh",
        "style": "white bold",
        "tcsh_indicator": "tsh",
        "unknown_indicator": "",
        "xonsh_indicator": "xsh",
        "zsh_indicator": "zsh"
      },
      "allOf": [
        {
          "$ref": "#/definitions/ShellConfig"
        }
      ]
    },
    "shlvl": {
      "default": {
        "disabled": true,
        "format": "[$symbol$shlvl]($style) ",
        "repeat": false,
        "repeat_offset": 0,
        "style": "bold yellow",
        "symbol": "↕️  ",
        "threshold": 2
      },
      "allOf": [
        {
          "$ref": "#/definitions/ShLvlConfig"
        }
      ]
    },
    "singularity": {
      "default": {
        "disabled": false,
        "format": "[$symbol\\[$env\\]]($style) ",
        "style": "blue bold dimmed",
        "symbol": ""
      },
      "allOf": [
        {
          "$ref": "#/definitions/SingularityConfig"
        }
      ]
    },
    "solidity": {
      "default": {
        "compiler": [
          "solc"
        ],
        "detect_extensions": [
          "sol"
        ],
        "detect_files": [],
        "detect_folders": [],
        "disabled": false,
        "format": "via [$symbol($version)]($style)",
        "style": "bold blue",
        "symbol": "S ",
        "version_format": "v${major}.${minor}.${patch}"
      },
      "allOf": [
        {
          "$ref": "#/definitions/SolidityConfig"
        }
      ]
    },
    "spack": {
      "default": {
        "disabled": false,
        "format": "via [$symbol$environment]($style) ",
        "style": "blue bold",
        "symbol": "🅢 ",
        "truncation_length": 1
      },
      "allOf": [
        {
          "$ref": "#/definitions/SpackConfig"
        }
      ]
    },
    "status": {
      "default": {
        "disabled": true,
        "format": "[$symbol$status]($style) ",
        "map_symbol": false,
        "not_executable_symbol": "🚫",
        "not_found_symbol": "🔍",
        "pipestatus": false,
        "pipestatus_format": "\\[$pipestatus\\] => [$symbol$common_meaning$signal_name$maybe_int]($style) ",
        "pipestatus_separator": "|",
        "recognize_signal_code": true,
        "sigint_symbol": "🧱",
        "signal_symbol": "⚡",
        "style": "bold red",
        "success_symbol": "",
        "symbol": "❌"
      },
      "allOf": [
        {
          "$ref": "#/definitions/StatusConfig"
        }
      ]
    },
    "sudo": {
      "default": {
        "allow_windows": false,
        "disabled": true,
        "format": "[as $symbol]($style)",
        "style": "bold blue",
        "symbol": "🧙 "
      },
      "allOf": [
        {
          "$ref": "#/definitions/SudoConfig"
        }
      ]
    },
    "swift": {
      "default": {
        "detect_extensions": [
          "swift"
        ],
        "detect_files": [
          "Package.swift"
        ],
        "detect_folders": [],
        "disabled": false,
        "format": "via [$symbol($version )]($style)",
        "style": "bold 202",
        "symbol": "🐦 ",
        "version_format": "v${raw}"
      },
      "allOf": [
        {
          "$ref": "#/definitions/SwiftConfig"
        }
      ]
    },
    "terraform": {
      "default": {
        "detect_extensions": [
          "tf",
          "tfplan",
          "tfstate"
        ],
        "detect_files": [],
        "detect_folders": [
          ".terraform"
        ],
        "disabled": false,
        "format": "via [$symbol$workspace]($style) ",
        "style": "bold 105",
        "symbol": "💠 ",
        "version_format": "v${raw}"
      },
      "allOf": [
        {
          "$ref": "#/definitions/TerraformConfig"
        }
      ]
    },
    "time": {
      "default": {
        "disabled": true,
        "format": "at [$time]($style) ",
        "style": "bold yellow",
        "time_range": "-",
        "use_12hr": false,
        "utc_time_offset": "local"
      },
      "allOf": [
        {
          "$ref": "#/definitions/TimeConfig"
        }
      ]
    },
    "typst": {
      "default": {
        "detect_extensions": [
          "typ"
        ],
        "detect_files": [
          "template.typ"
        ],
        "detect_folders": [],
        "disabled": false,
        "format": "via [$symbol($version )]($style)",
        "style": "bold #0093A7",
        "symbol": "t ",
        "version_format": "v${raw}"
      },
      "allOf": [
        {
          "$ref": "#/definitions/TypstConfig"
        }
      ]
    },
    "username": {
      "default": {
        "aliases": {},
        "detect_env_vars": [],
        "disabled": false,
        "format": "[$user]($style) in ",
        "show_always": false,
        "style_root": "red bold",
        "style_user": "yellow bold"
      },
      "allOf": [
        {
          "$ref": "#/definitions/UsernameConfig"
        }
      ]
    },
    "vagrant": {
      "default": {
        "detect_extensions": [],
        "detect_files": [
          "Vagrantfile"
        ],
        "detect_folders": [],
        "disabled": false,
        "format": "via [$symbol($version )]($style)",
        "style": "cyan bold",
        "symbol": "⍱ ",
        "version_format": "v${raw}"
      },
      "allOf": [
        {
          "$ref": "#/definitions/VagrantConfig"
        }
      ]
    },
    "vcsh": {
      "default": {
        "disabled": false,
        "format": "vcsh [$symbol$repo]($style) ",
        "style": "bold yellow",
        "symbol": ""
      },
      "allOf": [
        {
          "$ref": "#/definitions/VcshConfig"
        }
      ]
    },
    "vlang": {
      "default": {
        "detect_extensions": [
          "v"
        ],
        "detect_files": [
          "v.mod",
          "vpkg.json",
          ".vpkg-lock.json"
        ],
        "detect_folders": [],
        "disabled": false,
        "format": "via [$symbol($version )]($style)",
        "style": "blue bold",
        "symbol": "V ",
        "version_format": "v${raw}"
      },
      "allOf": [
        {
          "$ref": "#/definitions/VConfig"
        }
      ]
    },
    "zig": {
      "default": {
        "detect_extensions": [
          "zig"
        ],
        "detect_files": [],
        "detect_folders": [],
        "disabled": false,
        "format": "via [$symbol($version )]($style)",
        "style": "bold yellow",
        "symbol": "↯ ",
        "version_format": "v${raw}"
      },
      "allOf": [
        {
          "$ref": "#/definitions/ZigConfig"
        }
      ]
    },
    "custom": {
      "default": {},
      "type": "object",
      "additionalProperties": {
        "$ref": "#/definitions/CustomConfig"
      }
    },
    "format": {
      "default": "$all",
      "type": "string"
    },
    "right_format": {
      "default": "",
      "type": "string"
    },
    "continuation_prompt": {
      "default": "[∙](bright-black) ",
      "type": "string"
    },
    "scan_timeout": {
      "default": 30,
      "type": "integer",
      "format": "uint64",
      "minimum": 0.0
    },
    "command_timeout": {
      "default": 500,
      "type": "integer",
      "format": "uint64",
      "minimum": 0.0
    },
    "add_newline": {
      "default": true,
      "type": "boolean"
    },
    "follow_symlinks": {
      "default": true,
      "type": "boolean"
    },
    "palette": {
      "type": [
        "string",
        "null"
      ]
    },
    "palettes": {
      "default": {},
      "type": "object",
      "additionalProperties": {
        "type": "object",
        "additionalProperties": {
          "type": "string"
        }
      }
    },
    "profiles": {
      "default": {},
      "type": "object",
      "additionalProperties": {
        "type": "string"
      }
    }
  },
  "additionalProperties": false,
  "definitions": {
    "AwsConfig": {
      "title": "AWS",
      "description": "The `aws` module shows the current AWS region and profile and an expiration timer when using temporary credentials. The output of the module uses the `AWS_REGION`, `AWS_DEFAULT_REGION`, and `AWS_PROFILE` env vars and the `~/.aws/config` and `~/.aws/credentials` files as required.\n\nThe module will display a profile only if its credentials are present in `~/.aws/credentials` or if a `credential_process` or `sso_start_url` are defined in `~/.aws/config`. Alternatively, having any of the `AWS_ACCESS_KEY_ID`, `AWS_SECRET_ACCESS_KEY`, or `AWS_SESSION_TOKEN` env vars defined will also suffice. If the option `force_display` is set to `true`, all available information will be displayed even if no credentials per the conditions above are detected.\n\nWhen using [aws-vault](https://github.com/99designs/aws-vault) the profile is read from the `AWS_VAULT` env var and the credentials expiration date is read from the `AWS_SESSION_EXPIRATION` or `AWS_CREDENTIAL_EXPIRATION` var.\n\nWhen using [awsu](https://github.com/kreuzwerker/awsu) the profile is read from the `AWSU_PROFILE` env var.\n\nWhen using [`AWSume`](https://awsu.me) the profile is read from the `AWSUME_PROFILE` env var and the credentials expiration date is read from the `AWSUME_EXPIRATION` env var.\n\nWhen using [aws-sso-cli](https://github.com/synfinatic/aws-sso-cli) the profile is read from the `AWS_SSO_PROFILE` env var.",
      "type": "object",
      "properties": {
        "format": {
          "description": "The format for the module.",
          "default": "on [$symbol($profile )(\\($region\\) )(\\[$duration\\] )]($style)",
          "type": "string"
        },
        "symbol": {
          "description": "The symbol used before displaying the current AWS profile.",
          "default": "☁️  ",
          "type": "string"
        },
        "style": {
          "description": "The style for the module.",
          "default": "bold yellow",
          "type": "string"
        },
        "disabled": {
          "description": "Disables the AWS module.",
          "default": false,
          "type": "boolean"
        },
        "region_aliases": {
          "description": "Table of region aliases to display in addition to the AWS name.",
          "default": {},
          "type": "object",
          "additionalProperties": {
            "type": "string"
          }
        },
        "profile_aliases": {
          "description": "Table of profile aliases to display in addition to the AWS name.",
          "default": {},
          "type": "object",
          "additionalProperties": {
            "type": "string"
          }
        },
        "expiration_symbol": {
          "description": "The symbol displayed when the temporary credentials have expired.",
          "default": "X",
          "type": "string"
        },
        "force_display": {
          "description": "If true displays info even if `credentials`, `credential_process` or `sso_start_url` have not been setup.",
          "default": false,
          "type": "boolean"
        }
      },
      "additionalProperties": false
    },
    "AzureConfig": {
      "type": "object",
      "properties": {
        "format": {
          "default": "on [$symbol($subscription)]($style) ",
          "type": "string"
        },
        "symbol": {
          "default": "󰠅 ",
          "type": "string"
        },
        "style": {
          "default": "blue bold",
          "type": "string"
        },
        "disabled": {
          "default": true,
          "type": "boolean"
        },
        "subscription_aliases": {
          "default": {},
          "type": "object",
          "additionalProperties": {
            "type": "string"
          }
        }
      },
      "additionalProperties": false
    },
    "BatteryConfig": {
      "type": "object",
      "properties": {
        "full_symbol": {
          "default": "󰁹 ",
          "type": "string"
        },
        "charging_symbol": {
          "default": "󰂄 ",
          "type": "string"
        },
        "discharging_symbol": {
          "default": "󰂃 ",
          "type": "string"
        },
        "unknown_symbol": {
          "default": "󰁽 ",
          "type": "string"
        },
        "empty_symbol": {
          "default": "󰂎 ",
          "type": "string"
        },
        "display": {
          "default": [
            {
              "charging_symbol": null,
              "discharging_symbol": null,
              "style": "red bold",
              "threshold": 10
            }
          ],
          "type": "array",
          "items": {
            "$ref": "#/definitions/BatteryDisplayConfig"
          }
        },
        "disabled": {
          "default": false,
          "type": "boolean"
        },
        "format": {
          "default": "[$symbol$percentage]($style) ",
          "type": "string"
        }
      },
      "additionalProperties": false
    },
    "BatteryDisplayConfig": {
      "type": "object",
      "properties": {
        "threshold": {
          "default": 10,
          "type": "integer",
          "format": "int64"
        },
        "style": {
          "default": "red bold",
          "type": "string"
        },
        "charging_symbol": {
          "default": null,
          "type": [
            "string",
            "null"
          ]
        },
        "discharging_symbol": {
          "default": null,
          "type": [
            "string",
            "null"
          ]
        }
      },
      "additionalProperties": false
    },
    "BufConfig": {
      "type": "object",
      "properties": {
        "format": {
          "default": "with [$symbol($version )]($style)",
          "type": "string"
        },
        "version_format": {
          "default": "v${raw}",
          "type": "string"
        },
        "symbol": {
          "default": "🐃 ",
          "type": "string"
        },
        "style": {
          "default": "bold blue",
          "type": "string"
        },
        "disabled": {
          "default": false,
          "type": "boolean"
        },
        "detect_extensions": {
          "default": [],
          "type": "array",
          "items": {
            "type": "string"
          }
        },
        "detect_files": {
          "default": [
            "buf.yaml",
            "buf.gen.yaml",
            "buf.work.yaml"
          ],
          "type": "array",
          "items": {
            "type": "string"
          }
        },
        "detect_folders": {
          "default": [],
          "type": "array",
          "items": {
            "type": "string"
          }
        }
      },
      "additionalProperties": false
    },
    "BunConfig": {
      "type": "object",
      "properties": {
        "format": {
          "default": "via [$symbol($version )]($style)",
          "type": "string"
        },
        "version_format": {
          "default": "v${raw}",
          "type": "string"
        },
        "symbol": {
          "default": "🥟 ",
          "type": "string"
        },
        "style": {
          "default": "bold red",
          "type": "string"
        },
        "disabled": {
          "default": false,
          "type": "boolean"
        },
        "detect_extensions": {
          "default": [],
          "type": "array",
          "items": {
            "type": "string"
          }
        },
        "detect_files": {
          "default": [
            "bun.lock",
            "bun.lockb",
            "bunfig.toml"
          ],
          "type": "array",
          "items": {
            "type": "string"
          }
        },
        "detect_folders": {
          "default": [],
          "type": "array",
          "items": {
            "type": "string"
          }
        }
      },
      "additionalProperties": false
    },
    "CConfig": {
      "type": "object",
      "properties": {
        "format": {
          "default": "via [$symbol($version(-$name) )]($style)",
          "type": "string"
        },
        "version_format": {
          "default": "v${raw}",
          "type": "string"
        },
        "style": {
          "default": "149 bold",
          "type": "string"
        },
        "symbol": {
          "default": "C ",
          "type": "string"
        },
        "disabled": {
          "default": false,
          "type": "boolean"
        },
        "detect_extensions": {
          "default": [
            "c",
            "h"
          ],
          "type": "array",
          "items": {
            "type": "string"
          }
        },
        "detect_files": {
          "default": [],
          "type": "array",
          "items": {
            "type": "string"
          }
        },
        "detect_folders": {
          "default": [],
          "type": "array",
          "items": {
            "type": "string"
          }
        },
        "commands": {
          "default": [
            [
              "cc",
              "--version"
            ],
            [
              "gcc",
              "--version"
            ],
            [
              "clang",
              "--version"
            ]
          ],
          "type": "array",
          "items": {
            "type": "array",
            "items": {
              "type": "string"
            }
          }
        }
      },
      "additionalProperties": false
    },
    "CharacterConfig": {
      "type": "object",
      "properties": {
        "format": {
          "default": "$symbol ",
          "type": "string"
        },
        "success_symbol": {
          "default": "[❯](bold green)",
          "type": "string"
        },
        "error_symbol": {
          "default": "[❯](bold red)",
          "type": "string"
        },
        "vimcmd_symbol": {
          "default": "[❮](bold green)",
          "type": "string"
        },
        "vimcmd_visual_symbol": {
          "default": "[❮](bold yellow)",
          "type": "string"
        },
        "vimcmd_replace_symbol": {
          "default": "[❮](bold purple)",
          "type": "string"
        },
        "vimcmd_replace_one_symbol": {
          "default": "[❮](bold purple)",
          "type": "string"
        },
        "disabled": {
          "default": false,
          "type": "boolean"
        }
      },
      "additionalProperties": false
    },
    "CMakeConfig": {
      "type": "object",
      "properties": {
        "format": {
          "default": "via [$symbol($version )]($style)",
          "type": "string"
        },
        "version_format": {
          "default": "v${raw}",
          "type": "string"
        },
        "symbol": {
          "default": "△ ",
          "type": "string"
        },
        "style": {
          "default": "bold blue",
          "type": "string"
        },
        "disabled": {
          "default": false,
          "type": "boolean"
        },
        "detect_extensions": {
          "default": [],
          "type": "array",
          "items": {
            "type": "string"
          }
        },
        "detect_files": {
          "default": [
            "CMakeLists.txt",
            "CMakeCache.txt"
          ],
          "type": "array",
          "items": {
            "type": "string"
          }
        },
        "detect_folders": {
          "default": [],
          "type": "array",
          "items": {
            "type": "string"
          }
        }
      },
      "additionalProperties": false
    },
    "CmdDurationConfig": {
      "type": "object",
      "properties": {
        "min_time": {
          "default": 2000,
          "type": "integer",
          "format": "int64"
        },
        "format": {
          "default": "took [$duration]($style) ",
          "type": "string"
        },
        "style": {
          "default": "yellow bold",
          "type": "string"
        },
        "show_milliseconds": {
          "default": false,
          "type": "boolean"
        },
        "disabled": {
          "default": false,
          "type": "boolean"
        },
        "show_notifications": {
          "default": false,
          "type": "boolean"
        },
        "min_time_to_notify": {
          "default": 45000,
          "type": "integer",
          "format": "int64"
        },
        "notification_timeout": {
          "type": [
            "integer",
            "null"
          ],
          "format": "uint32",
          "minimum": 0.0
        }
      },
      "additionalProperties": false
    },
    "CobolConfig": {
      "type": "object",
      "properties": {
        "format": {
          "default": "via [$symbol($version )]($style)",
          "type": "string"
        },
        "version_format": {
          "default": "v${raw}",
          "type": "string"
        },
        "symbol": {
          "default": "⚙️ ",
          "type": "string"
        },
        "style": {
          "default": "bold blue",
          "type": "string"
        },
        "disabled": {
          "default": false,
          "type": "boolean"
        },
        "detect_extensions": {
          "default": [
            "cbl",
            "cob",
            "CBL",
            "COB"
          ],
          "type": "array",
          "items": {
            "type": "string"
          }
        },
        "detect_files": {
          "default": [],
          "type": "array",
          "items": {
            "type": "string"
          }
        },
        "detect_folders": {
          "default": [],
          "type": "array",
          "items": {
            "type": "string"
          }
        }
      },
      "additionalProperties": false
    },
    "CondaConfig": {
      "type": "object",
      "properties": {
        "truncation_length": {
          "default": 1,
          "type": "integer",
          "format": "uint",
          "minimum": 0.0
        },
        "format": {
          "default": "via [$symbol$environment]($style) ",
          "type": "string"
        },
        "symbol": {
          "default": "🅒 ",
          "type": "string"
        },
        "style": {
          "default": "green bold",
          "type": "string"
        },
        "ignore_base": {
          "default": true,
          "type": "boolean"
        },
        "disabled": {
          "default": false,
          "type": "boolean"
        }
      },
      "additionalProperties": false
    },
    "ContainerConfig": {
      "type": "object",
      "properties": {
        "format": {
          "default": "[$symbol \\[$name\\]]($style) ",
          "type": "string"
        },
        "symbol": {
          "default": "⬢",
          "type": "string"
        },
        "style": {
          "default": "red bold dimmed",
          "type": "string"
        },
        "disabled": {
          "default": false,
          "type": "boolean"
        }
      },
      "additionalProperties": false
    },
    "CrystalConfig": {
      "type": "object",
      "properties": {
        "format": {
          "default": "via [$symbol($version )]($style)",
          "type": "string"
        },
        "version_format": {
          "default": "v${raw}",
          "type": "string"
        },
        "symbol": {
          "default": "🔮 ",
          "type": "string"
        },
        "style": {
          "default": "bold red",
          "type": "string"
        },
        "disabled": {
          "default": false,
          "type": "boolean"
        },
        "detect_extensions": {
          "default": [
            "cr"
          ],
          "type": "array",
          "items": {
            "type": "string"
          }
        },
        "detect_files": {
          "default": [
            "shard.yml"
          ],
          "type": "array",
          "items": {
            "type": "string"
          }
        },
        "detect_folders": {
          "default": [],
          "type": "array",
          "items": {
            "type": "string"
          }
        }
      },
      "additionalProperties": false
    },
    "DamlConfig": {
      "type": "object",
      "properties": {
        "symbol": {
          "default": "Λ ",
          "type": "string"
        },
        "format": {
          "default": "via [$symbol($version )]($style)",
          "type": "string"
        },
        "version_format": {
          "default": "v${raw}",
          "type": "string"
        },
        "style": {
          "default": "bold cyan",
          "type": "string"
        },
        "disabled": {
          "default": false,
          "type": "boolean"
        },
        "detect_extensions": {
          "default": [],
          "type": "array",
          "items": {
            "type": "string"
          }
        },
        "detect_files": {
          "default": [
            "daml.yaml"
          ],
          "type": "array",
          "items": {
            "type": "string"
          }
        },
        "detect_folders": {
          "default": [],
          "type": "array",
          "items": {
            "type": "string"
          }
        }
      },
      "additionalProperties": false
    },
    "DartConfig": {
      "type": "object",
      "properties": {
        "format": {
          "default": "via [$symbol($version )]($style)",
          "type": "string"
        },
        "version_format": {
          "default": "v${raw}",
          "type": "string"
        },
        "symbol": {
          "default": "🎯 ",
          "type": "string"
        },
        "style": {
          "default": "bold blue",
          "type": "string"
        },
        "disabled": {
          "default": false,
          "type": "boolean"
        },
        "detect_extensions": {
          "default": [
            "dart"
          ],
          "type": "array",
          "items": {
            "type": "string"
          }
        },
        "detect_files": {
          "default": [
            "pubspec.yaml",
            "pubspec.yml",
            "pubspec.lock"
          ],
          "type": "array",
          "items": {
            "type": "string"
          }
        },
        "detect_folders": {
          "default": [
            ".dart_tool"
          ],
          "type": "array",
          "items": {
            "type": "string"
          }
        }
      },
      "additionalProperties": false
    },
    "DenoConfig": {
      "type": "object",
      "properties": {
        "format": {
          "default": "via [$symbol($version )]($style)",
          "type": "string"
        },
        "version_format": {
          "default": "v${raw}",
          "type": "string"
        },
        "symbol": {
          "default": "🦕 ",
          "type": "string"
        },
        "style": {
          "default": "green bold",
          "type": "string"
        },
        "disabled": {
          "default": false,
          "type": "boolean"
        },
        "detect_extensions": {
          "default": [],
          "type": "array",
          "items": {
            "type": "string"
          }
        },
        "detect_files": {
          "default": [
            "deno.json",
            "deno.jsonc",
            "deno.lock",
            "mod.ts",
            "deps.ts",
            "mod.js",
            "deps.js"
          ],
          "type": "array",
          "items": {
            "type": "string"
          }
        },
        "detect_folders": {
          "default": [],
          "type": "array",
          "items": {
            "type": "string"
          }
        }
      },
      "additionalProperties": false
    },
    "DirectoryConfig": {
      "type": "object",
      "properties": {
        "truncation_length": {
          "default": 3,
          "type": "integer",
          "format": "int64"
        },
        "truncate_to_repo": {
          "default": true,
          "type": "boolean"
        },
        "substitutions": {
          "default": {},
          "type": "object",
          "additionalProperties": {
            "type": "string"
          }
        },
        "fish_style_pwd_dir_length": {
          "default": 0,
          "type": "integer",
          "format": "int64"
        },
        "use_logical_path": {
          "default": true,
          "type": "boolean"
        },
        "format": {
          "default": "[$path]($style)[$read_only]($read_only_style) ",
          "type": "string"
        },
        "repo_root_format": {
          "default": "[$before_root_path]($before_repo_root_style)[$repo_root]($repo_root_style)[$path]($style)[$read_only]($read_only_style) ",
          "type": "string"
        },
        "style": {
          "default": "cyan bold",
          "type": "string"
        },
        "repo_root_style": {
          "default": null,
          "type": [
            "string",
            "null"
          ]
        },
        "before_repo_root_style": {
          "default": null,
          "type": [
            "string",
            "null"
          ]
        },
        "disabled": {
          "default": false,
          "type": "boolean"
        },
        "read_only": {
          "default": "🔒",
          "type": "string"
        },
        "read_only_style": {
          "default": "red",
          "type": "string"
        },
        "truncation_symbol": {
          "default": "",
          "type": "string"
        },
        "home_symbol": {
          "default": "~",
          "type": "string"
        },
        "use_os_path_sep": {
          "default": true,
          "type": "boolean"
        }
      },
      "additionalProperties": false
    },
    "DirenvConfig": {
      "type": "object",
      "properties": {
        "format": {
          "default": "[$symbol$loaded/$allowed]($style) ",
          "type": "string"
        },
        "symbol": {
          "default": "direnv ",
          "type": "string"
        },
        "style": {
          "default": "bold bright-yellow",
          "type": "string"
        },
        "disabled": {
          "default": true,
          "type": "boolean"
        },
        "detect_extensions": {
          "default": [],
          "type": "array",
          "items": {
            "type": "string"
          }
        },
        "detect_env_vars": {
          "default": [
            "DIRENV_FILE"
          ],
          "type": "array",
          "items": {
            "type": "string"
          }
        },
        "detect_files": {
          "default": [
            ".envrc"
          ],
          "type": "array",
          "items": {
            "type": "string"
          }
        },
        "detect_folders": {
          "default": [],
          "type": "array",
          "items": {
            "type": "string"
          }
        },
        "allowed_msg": {
          "default": "allowed",
          "type": "string"
        },
        "not_allowed_msg": {
          "default": "not allowed",
          "type": "string"
        },
        "denied_msg": {
          "default": "denied",
          "type": "string"
        },
        "loaded_msg": {
          "default": "loaded",
          "type": "string"
        },
        "unloaded_msg": {
          "default": "not loaded",
          "type": "string"
        }
      },
      "additionalProperties": false
    },
    "DockerContextConfig": {
      "type": "object",
      "properties": {
        "symbol": {
          "default": "🐳 ",
          "type": "string"
        },
        "style": {
          "default": "blue bold",
          "type": "string"
        },
        "format": {
          "default": "via [$symbol$context]($style) ",
          "type": "string"
        },
        "only_with_files": {
          "default": true,
          "type": "boolean"
        },
        "disabled": {
          "default": false,
          "type": "boolean"
        },
        "detect_extensions": {
          "default": [],
          "type": "array",
          "items": {
            "type": "string"
          }
        },
        "detect_files": {
          "default": [
            "docker-compose.yml",
            "docker-compose.yaml",
            "Dockerfile"
          ],
          "type": "array",
          "items": {
            "type": "string"
          }
        },
        "detect_folders": {
          "default": [],
          "type": "array",
          "items": {
            "type": "string"
          }
        },
        "ignore_contexts": {
          "default": [
            "default"
          ],
          "type": "array",
          "items": {
            "type": "string"
          }
        }
      },
      "additionalProperties": false
    },
    "DotnetConfig": {
      "type": "object",
      "properties": {
        "format": {
          "default": "via [$symbol($version )(🎯 $tfm )]($style)",
          "type": "string"
        },
        "version_format": {
          "default": "v${raw}",
          "type": "string"
        },
        "symbol": {
          "default": ".NET ",
          "type": "string"
        },
        "style": {
          "default": "blue bold",
          "type": "string"
        },
        "heuristic": {
          "default": true,
          "type": "boolean"
        },
        "disabled": {
          "default": false,
          "type": "boolean"
        },
        "detect_extensions": {
          "default": [
            "csproj",
            "fsproj",
            "xproj"
          ],
          "type": "array",
          "items": {
            "type": "string"
          }
        },
        "detect_files": {
          "default": [
            "global.json",
            "project.json",
            "Directory.Build.props",
            "Directory.Build.targets",
            "Packages.props"
          ],
          "type": "array",
          "items": {
            "type": "string"
          }
        },
        "detect_folders": {
          "default": [],
          "type": "array",
          "items": {
            "type": "string"
          }
        }
      },
      "additionalProperties": false
    },
    "ElixirConfig": {
      "type": "object",
      "properties": {
        "format": {
          "default": "via [$symbol($version \\(OTP $otp_version\\) )]($style)",
          "type": "string"
        },
        "version_format": {
          "default": "v${raw}",
          "type": "string"
        },
        "symbol": {
          "default": "💧 ",
          "type": "string"
        },
        "style": {
          "default": "bold purple",
          "type": "string"
        },
        "disabled": {
          "default": false,
          "type": "boolean"
        },
        "detect_extensions": {
          "default": [],
          "type": "array",
          "items": {
            "type": "string"
          }
        },
        "detect_files": {
          "default": [
            "mix.exs"
          ],
          "type": "array",
          "items": {
            "type": "string"
          }
        },
        "detect_folders": {
          "default": [],
          "type": "array",
          "items": {
            "type": "string"
          }
        }
      },
      "additionalProperties": false
    },
    "ElmConfig": {
      "type": "object",
      "properties": {
        "format": {
          "default": "via [$symbol($version )]($style)",
          "type": "string"
        },
        "version_format": {
          "default": "v${raw}",
          "type": "string"
        },
        "symbol": {
          "default": "🌳 ",
          "type": "string"
        },
        "style": {
          "default": "cyan bold",
          "type": "string"
        },
        "disabled": {
          "default": false,
          "type": "boolean"
        },
        "detect_extensions": {
          "default": [
            "elm"
          ],
          "type": "array",
          "items": {
            "type": "string"
          }
        },
        "detect_files": {
          "default": [
            "elm.json",
            "elm-package.json",
            ".elm-version"
          ],
          "type": "array",
          "items": {
            "type": "string"
          }
        },
        "detect_folders": {
          "default": [
            "elm-stuff"
          ],
          "type": "array",
          "items": {
            "type": "string"
          }
        }
      },
      "additionalProperties": false
    },
    "EnvVarConfig": {
      "type": "object",
      "properties": {
        "symbol": {
          "default": "",
          "type": "string"
        },
        "style": {
          "default": "black bold dimmed",
          "type": "string"
        },
        "variable": {
          "type": [
            "string",
            "null"
          ]
        },
        "default": {
          "type": [
            "string",
            "null"
          ]
        },
        "format": {
          "default": "with [$env_value]($style) ",
          "type": "string"
        },
        "disabled": {
          "default": false,
          "type": "boolean"
        },
        "description": {
          "default": "<env_var module>",
          "type": "string"
        }
      },
      "additionalProperties": false
    },
    "ErlangConfig": {
      "type": "object",
      "properties": {
        "format": {
          "default": "via [$symbol($version )]($style)",
          "type": "string"
        },
        "version_format": {
          "default": "v${raw}",
          "type": "string"
        },
        "symbol": {
          "default": " ",
          "type": "string"
        },
        "style": {
          "default": "bold red",
          "type": "string"
        },
        "disabled": {
          "default": false,
          "type": "boolean"
        },
        "detect_extensions": {
          "default": [],
          "type": "array",
          "items": {
            "type": "string"
          }
        },
        "detect_files": {
          "default": [
            "rebar.config",
            "erlang.mk"
          ],
          "type": "array",
          "items": {
            "type": "string"
          }
        },
        "detect_folders": {
          "default": [],
          "type": "array",
          "items": {
            "type": "string"
          }
        }
      },
      "additionalProperties": false
    },
    "FennelConfig": {
      "type": "object",
      "properties": {
        "format": {
          "default": "via [$symbol($version )]($style)",
          "type": "string"
        },
        "version_format": {
          "default": "v${raw}",
          "type": "string"
        },
        "symbol": {
          "default": "🧅 ",
          "type": "string"
        },
        "style": {
          "default": "bold green",
          "type": "string"
        },
        "disabled": {
          "default": true,
          "type": "boolean"
        },
        "detect_extensions": {
          "default": [
            "fnl"
          ],
          "type": "array",
          "items": {
            "type": "string"
          }
        },
        "detect_files": {
          "default": [],
          "type": "array",
          "items": {
            "type": "string"
          }
        },
        "detect_folders": {
          "default": [],
          "type": "array",
          "items": {
            "type": "string"
          }
        }
      },
      "additionalProperties": false
    },
    "FillConfig": {
      "type": "object",
      "properties": {
        "style": {
          "default": "bold black",
          "type": "string"
        },
        "symbol": {
          "default": ".",
          "type": "string"
        },
        "disabled": {
          "default": false,
          "type": "boolean"
        }
      },
      "additionalProperties": false
    },
    "FossilBranchConfig": {
      "type": "object",
      "properties": {
        "format": {
          "default": "on [$symbol$branch]($style) ",
          "type": "string"
        },
        "symbol": {
          "default": " ",
          "type": "string"
        },
        "style": {
          "default": "bold purple",
          "type": "string"
        },
        "truncation_length": {
          "default": 9223372036854775807,
          "type": "integer",
          "format": "int64"
        },
        "truncation_symbol": {
          "default": "…",
          "type": "string"
        },
        "disabled": {
          "default": true,
          "type": "boolean"
        }
      },
      "additionalProperties": false
    },
    "FossilMetricsConfig": {
      "type": "object",
      "properties": {
        "format": {
          "default": "([+$added]($added_style) )([-$deleted]($deleted_style) )",
          "type": "string"
        },
        "added_style": {
          "default": "bold green",
          "type": "string"
        },
        "deleted_style": {
          "default": "bold red",
          "type": "string"
        },
        "only_nonzero_diffs": {
          "default": true,
          "type": "boolean"
        },
        "disabled": {
          "default": true,
          "type": "boolean"
        }
      },
      "additionalProperties": false
    },
    "GcloudConfig": {
      "type": "object",
      "properties": {
        "format": {
          "default": "on [$symbol$account(@$domain)(\\($region\\))]($style) ",
          "type": "string"
        },
        "symbol": {
          "default": "☁️  ",
          "type": "string"
        },
        "style": {
          "default": "bold blue",
          "type": "string"
        },
        "disabled": {
          "default": false,
          "type": "boolean"
        },
        "region_aliases": {
          "default": {},
          "type": "object",
          "additionalProperties": {
            "type": "string"
          }
        },
        "project_aliases": {
          "default": {},
          "type": "object",
          "additionalProperties": {
            "type": "string"
          }
        },
        "detect_env_vars": {
          "default": [],
          "type": "array",
          "items": {
            "type": "string"
          }
        }
      },
      "additionalProperties": false
    },
    "GitBranchConfig": {
      "type": "object",
      "properties": {
        "format": {
          "default": "on [$symbol$branch(:$remote_branch)]($style) ",
          "type": "string"
        },
        "symbol": {
          "default": " ",
          "type": "string"
        },
        "style": {
          "default": "bold purple",
          "type": "string"
        },
        "truncation_length": {
          "default": 9223372036854775807,
          "type": "integer",
          "format": "int64"
        },
        "truncation_symbol": {
          "default": "…",
          "type": "string"
        },
        "only_attached": {
          "default": false,
          "type": "boolean"
        },
        "always_show_remote": {
          "default": false,
          "type": "boolean"
        },
        "ignore_branches": {
          "default": [],
          "type": "array",
          "items": {
            "type": "string"
          }
        },
        "disabled": {
          "default": false,
          "type": "boolean"
        }
      },
      "additionalProperties": false
    },
    "GitCommitConfig": {
      "type": "object",
      "properties": {
        "commit_hash_length": {
          "default": 7,
          "type": "integer",
          "format": "uint",
          "minimum": 0.0
        },
        "format": {
          "default": "[\\($hash$tag\\)]($style) ",
          "type": "string"
        },
        "style": {
          "default": "green bold",
          "type": "string"
        },
        "only_detached": {
          "default": true,
          "type": "boolean"
        },
        "disabled": {
          "default": false,
          "type": "boolean"
        },
        "tag_symbol": {
          "default": " 🏷  ",
          "type": "string"
        },
        "tag_disabled": {
          "default": true,
          "type": "boolean"
        },
        "tag_max_candidates": {
          "default": 0,
          "type": "integer",
          "format": "uint",
          "minimum": 0.0
        }
      },
      "additionalProperties": false
    },
    "GitMetricsConfig": {
      "type": "object",
      "properties": {
        "added_style": {
          "default": "bold green",
          "type": "string"
        },
        "deleted_style": {
          "default": "bold red",
          "type": "string"
        },
        "only_nonzero_diffs": {
          "default": true,
          "type": "boolean"
        },
        "format": {
          "default": "([+$added]($added_style) )([-$deleted]($deleted_style) )",
          "type": "string"
        },
        "disabled": {
          "default": true,
          "type": "boolean"
        },
        "ignore_submodules": {
          "default": false,
          "type": "boolean"
        }
      },
      "additionalProperties": false
    },
    "GitStateConfig": {
      "type": "object",
      "properties": {
        "rebase": {
          "default": "REBASING",
          "type": "string"
        },
        "merge": {
          "default": "MERGING",
          "type": "string"
        },
        "revert": {
          "default": "REVERTING",
          "type": "string"
        },
        "cherry_pick": {
          "default": "CHERRY-PICKING",
          "type": "string"
        },
        "bisect": {
          "default": "BISECTING",
          "type": "string"
        },
        "am": {
          "default": "AM",
          "type": "string"
        },
        "am_or_rebase": {
          "default": "AM/REBASE",
          "type": "string"
        },
        "style": {
          "default": "bold yellow",
          "type": "string"
        },
        "format": {
          "default": "\\([$state( $progress_current/$progress_total)]($style)\\) ",
          "type": "string"
        },
        "disabled": {
          "default": false,
          "type": "boolean"
        }
      },
      "additionalProperties": false
    },
    "GitStatusConfig": {
      "type": "object",
      "properties": {
        "format": {
          "default": "([\\[$all_status$ahead_behind\\]]($style) )",
          "type": "string"
        },
        "style": {
          "default": "red bold",
          "type": "string"
        },
        "stashed": {
          "default": "\\$",
          "type": "string"
        },
        "ahead": {
          "default": "⇡",
          "type": "string"
        },
        "behind": {
          "default": "⇣",
          "type": "string"
        },
        "up_to_date": {
          "default": "",
          "type": "string"
        },
        "diverged": {
          "default": "⇕",
          "type": "string"
        },
        "conflicted": {
          "default": "=",
          "type": "string"
        },
        "deleted": {
          "default": "✘",
          "type": "string"
        },
        "renamed": {
          "default": "»",
          "type": "string"
        },
        "modified": {
          "default": "!",
          "type": "string"
        },
        "staged": {
          "default": "+",
          "type": "string"
        },
        "untracked": {
          "default": "?",
          "type": "string"
        },
        "typechanged": {
          "default": "",
          "type": "string"
        },
        "ignore_submodules": {
          "default": false,
          "type": "boolean"
        },
        "disabled": {
          "default": false,
          "type": "boolean"
        },
        "windows_starship": {
          "type": [
            "string",
            "null"
          ]
        }
      },
      "additionalProperties": false
    },
    "GleamConfig": {
      "type": "object",
      "properties": {
        "format": {
          "default": "via [$symbol($version )]($style)",
          "type": "string"
        },
        "version_format": {
          "default": "v${raw}",
          "type": "string"
        },
        "symbol": {
          "default": "⭐ ",
          "type": "string"
        },
        "style": {
          "default": "bold #FFAFF3",
          "type": "string"
        },
        "disabled": {
          "default": false,
          "type": "boolean"
        },
        "detect_extensions": {
          "default": [
            "gleam"
          ],
          "type": "array",
          "items": {
            "type": "string"
          }
        },
        "detect_files": {
          "default": [
            "gleam.toml"
          ],
          "type": "array",
          "items": {
            "type": "string"
          }
        },
        "detect_folders": {
          "default": [],
          "type": "array",
          "items": {
            "type": "string"
          }
        }
      },
      "additionalProperties": false
    },
    "GoConfig": {
      "type": "object",
      "properties": {
        "format": {
          "default": "via [$symbol($version )]($style)",
          "type": "string"
        },
        "version_format": {
          "default": "v${raw}",
          "type": "string"
        },
        "symbol": {
          "default": "🐹 ",
          "type": "string"
        },
        "style": {
          "default": "bold cyan",
          "type": "string"
        },
        "disabled": {
          "default": false,
          "type": "boolean"
        },
        "not_capable_style": {
          "default": "bold red",
          "type": "string"
        },
        "detect_extensions": {
          "default": [
            "go"
          ],
          "type": "array",
          "items": {
            "type": "string"
          }
        },
        "detect_files": {
          "default": [
            "go.mod",
            "go.sum",
            "go.work",
            "glide.yaml",
            "Gopkg.yml",
            "Gopkg.lock",
            ".go-version"
          ],
          "type": "array",
          "items": {
            "type": "string"
          }
        },
        "detect_folders": {
          "default": [
            "Godeps"
          ],
          "type": "array",
          "items": {
            "type": "string"
          }
        }
      },
      "additionalProperties": false
    },
    "GradleConfig": {
      "type": "object",
      "properties": {
        "format": {
          "default": "via [$symbol($version )]($style)",
          "type": "string"
        },
        "version_format": {
          "default": "v${raw}",
          "type": "string"
        },
        "symbol": {
          "default": "🅶 ",
          "type": "string"
        },
        "style": {
          "default": "bold bright-cyan",
          "type": "string"
        },
        "disabled": {
          "default": false,
          "type": "boolean"
        },
        "recursive": {
          "default": false,
          "type": "boolean"
        },
        "detect_extensions": {
          "default": [
            "gradle",
            "gradle.kts"
          ],
          "type": "array",
          "items": {
            "type": "string"
          }
        },
        "detect_files": {
          "default": [],
          "type": "array",
          "items": {
            "type": "string"
          }
        },
        "detect_folders": {
          "default": [
            "gradle"
          ],
          "type": "array",
          "items": {
            "type": "string"
          }
        }
      },
      "additionalProperties": false
    },
    "GuixShellConfig": {
      "type": "object",
      "properties": {
        "format": {
          "default": "via [$symbol]($style) ",
          "type": "string"
        },
        "symbol": {
          "default": "🐃 ",
          "type": "string"
        },
        "style": {
          "default": "yellow bold",
          "type": "string"
        },
        "disabled": {
          "default": false,
          "type": "boolean"
        }
      },
      "additionalProperties": false
    },
    "HaskellConfig": {
      "type": "object",
      "properties": {
        "format": {
          "default": "via [$symbol($version )]($style)",
          "type": "string"
        },
        "version_format": {
          "default": "v${raw}",
          "type": "string"
        },
        "symbol": {
          "default": "λ ",
          "type": "string"
        },
        "style": {
          "default": "bold purple",
          "type": "string"
        },
        "disabled": {
          "default": false,
          "type": "boolean"
        },
        "detect_extensions": {
          "default": [
            "hs",
            "cabal",
            "hs-boot"
          ],
          "type": "array",
          "items": {
            "type": "string"
          }
        },
        "detect_files": {
          "default": [
            "stack.yaml",
            "cabal.project"
          ],
          "type": "array",
          "items": {
            "type": "string"
          }
        },
        "detect_folders": {
          "default": [],
          "type": "array",
          "items": {
            "type": "string"
          }
        }
      },
      "additionalProperties": false
    },
    "HaxeConfig": {
      "type": "object",
      "properties": {
        "format": {
          "default": "via [$symbol($version )]($style)",
          "type": "string"
        },
        "version_format": {
          "default": "v${raw}",
          "type": "string"
        },
        "symbol": {
          "default": "⌘ ",
          "type": "string"
        },
        "style": {
          "default": "bold fg:202",
          "type": "string"
        },
        "disabled": {
          "default": false,
          "type": "boolean"
        },
        "detect_extensions": {
          "default": [
            "hx",
            "hxml"
          ],
          "type": "array",
          "items": {
            "type": "string"
          }
        },
        "detect_files": {
          "default": [
            "haxelib.json",
            "hxformat.json",
            ".haxerc"
          ],
          "type": "array",
          "items": {
            "type": "string"
          }
        },
        "detect_folders": {
          "default": [
            ".haxelib",
            "haxe_libraries"
          ],
          "type": "array",
          "items": {
            "type": "string"
          }
        }
      },
      "additionalProperties": false
    },
    "HelmConfig": {
      "type": "object",
      "properties": {
        "format": {
          "default": "via [$symbol($version )]($style)",
          "type": "string"
        },
        "version_format": {
          "default": "v${raw}",
          "type": "string"
        },
        "symbol": {
          "default": "⎈ ",
          "type": "string"
        },
        "style": {
          "default": "bold white",
          "type": "string"
        },
        "disabled": {
          "default": false,
          "type": "boolean"
        },
        "detect_extensions": {
          "default": [],
          "type": "array",
          "items": {
            "type": "string"
          }
        },
        "detect_files": {
          "default": [
            "helmfile.yaml",
            "Chart.yaml"
          ],
          "type": "array",
          "items": {
            "type": "string"
          }
        },
        "detect_folders": {
          "default": [],
          "type": "array",
          "items": {
            "type": "string"
          }
        }
      },
      "additionalProperties": false
    },
    "HgBranchConfig": {
      "type": "object",
      "properties": {
        "symbol": {
          "default": " ",
          "type": "string"
        },
        "style": {
          "default": "bold purple",
          "type": "string"
        },
        "format": {
          "default": "on [$symbol$branch(:$topic)]($style) ",
          "type": "string"
        },
        "truncation_length": {
          "default": 9223372036854775807,
          "type": "integer",
          "format": "int64"
        },
        "truncation_symbol": {
          "default": "…",
          "type": "string"
        },
        "disabled": {
          "default": true,
          "type": "boolean"
        }
      },
      "additionalProperties": false
    },
    "HostnameConfig": {
      "type": "object",
      "properties": {
        "ssh_only": {
          "default": true,
          "type": "boolean"
        },
        "ssh_symbol": {
          "default": "🌐 ",
          "type": "string"
        },
        "trim_at": {
          "default": ".",
          "type": "string"
        },
        "detect_env_vars": {
          "default": [],
          "type": "array",
          "items": {
            "type": "string"
          }
        },
        "format": {
          "default": "[$ssh_symbol$hostname]($style) in ",
          "type": "string"
        },
        "style": {
          "default": "green dimmed bold",
          "type": "string"
        },
        "disabled": {
          "default": false,
          "type": "boolean"
        },
        "aliases": {
          "default": {},
          "type": "object",
          "additionalProperties": {
            "type": "string"
          }
        }
      },
      "additionalProperties": false
    },
    "JavaConfig": {
      "type": "object",
      "properties": {
        "disabled": {
          "default": false,
          "type": "boolean"
        },
        "format": {
          "default": "via [$symbol($version )]($style)",
          "type": "string"
        },
        "version_format": {
          "default": "v${raw}",
          "type": "string"
        },
        "style": {
          "default": "red dimmed",
          "type": "string"
        },
        "symbol": {
          "default": "☕ ",
          "type": "string"
        },
        "detect_extensions": {
          "default": [
            "java",
            "class",
            "jar",
            "gradle",
            "clj",
            "cljc"
          ],
          "type": "array",
          "items": {
            "type": "string"
          }
        },
        "detect_files": {
          "default": [
            "pom.xml",
            "build.gradle.kts",
            "build.sbt",
            ".java-version",
            "deps.edn",
            "project.clj",
            "build.boot",
            ".sdkmanrc"
          ],
          "type": "array",
          "items": {
            "type": "string"
          }
        },
        "detect_folders": {
          "default": [],
          "type": "array",
          "items": {
            "type": "string"
          }
        }
      },
      "additionalProperties": false
    },
    "JobsConfig": {
      "type": "object",
      "properties": {
        "threshold": {
          "default": 1,
          "type": "integer",
          "format": "int64"
        },
        "symbol_threshold": {
          "default": 1,
          "type": "integer",
          "format": "int64"
        },
        "number_threshold": {
          "default": 2,
          "type": "integer",
          "format": "int64"
        },
        "format": {
          "default": "[$symbol$number]($style) ",
          "type": "string"
        },
        "symbol": {
          "default": "✦",
          "type": "string"
        },
        "style": {
          "default": "bold blue",
          "type": "string"
        },
        "disabled": {
          "default": false,
          "type": "boolean"
        }
      },
      "additionalProperties": false
    },
    "JuliaConfig": {
      "type": "object",
      "properties": {
        "format": {
          "default": "via [$symbol($version )]($style)",
          "type": "string"
        },
        "version_format": {
          "default": "v${raw}",
          "type": "string"
        },
        "symbol": {
          "default": "ஃ ",
          "type": "string"
        },
        "style": {
          "default": "bold purple",
          "type": "string"
        },
        "disabled": {
          "default": false,
          "type": "boolean"
        },
        "detect_extensions": {
          "default": [
            "jl"
          ],
          "type": "array",
          "items": {
            "type": "string"
          }
        },
        "detect_files": {
          "default": [
            "Project.toml",
            "Manifest.toml"
          ],
          "type": "array",
          "items": {
            "type": "string"
          }
        },
        "detect_folders": {
          "default": [],
          "type": "array",
          "items": {
            "type": "string"
          }
        }
      },
      "additionalProperties": false
    },
    "KotlinConfig": {
      "type": "object",
      "properties": {
        "format": {
          "default": "via [$symbol($version )]($style)",
          "type": "string"
        },
        "version_format": {
          "default": "v${raw}",
          "type": "string"
        },
        "symbol": {
          "default": "🅺 ",
          "type": "string"
        },
        "style": {
          "default": "bold blue",
          "type": "string"
        },
        "kotlin_binary": {
          "default": "kotlin",
          "type": "string"
        },
        "disabled": {
          "default": false,
          "type": "boolean"
        },
        "detect_extensions": {
          "default": [
            "kt",
            "kts"
          ],
          "type": "array",
          "items": {
            "type": "string"
          }
        },
        "detect_files": {
          "default": [],
          "type": "array",
          "items": {
            "type": "string"
          }
        },
        "detect_folders": {
          "default": [],
          "type": "array",
          "items": {
            "type": "string"
          }
        }
      },
      "additionalProperties": false
    },
    "KubernetesConfig": {
      "type": "object",
      "properties": {
        "symbol": {
          "default": "☸ ",
          "type": "string"
        },
        "format": {
          "default": "[$symbol$context( \\($namespace\\))]($style) in ",
          "type": "string"
        },
        "style": {
          "default": "cyan bold",
          "type": "string"
        },
        "disabled": {
          "default": true,
          "type": "boolean"
        },
        "context_aliases": {
          "default": {},
          "type": "object",
          "additionalProperties": {
            "type": "string"
          }
        },
        "user_aliases": {
          "default": {},
          "type": "object",
          "additionalProperties": {
            "type": "string"
          }
        },
        "detect_extensions": {
          "default": [],
          "type": "array",
          "items": {
            "type": "string"
          }
        },
        "detect_files": {
          "default": [],
          "type": "array",
          "items": {
            "type": "string"
          }
        },
        "detect_folders": {
          "default": [],
          "type": "array",
          "items": {
            "type": "string"
          }
        },
        "ignore_contexts": {
          "default": [],
          "type": "array",
          "items": {
            "type": "string"
          }
        },
        "ignore_namespaces": {
          "default": [],
          "type": "array",
          "items": {
            "type": "string"
          }
        },
        "ignore_combo": {
          "default": {},
          "type": "object",
          "additionalProperties": {
            "type": "array",
            "items": {
              "type": "string"
            }
          }
        },
        "detect_env_vars": {
          "default": [],
          "type": "array",
          "items": {
            "type": "string"
          }
        },
        "contexts": {
          "default": [],
          "type": "array",
          "items": {
            "$ref": "#/definitions/KubernetesContextConfig"
          }
        }
      },
      "additionalProperties": false
    },
    "KubernetesContextConfig": {
      "type": "object",
      "properties": {
        "context_pattern": {
          "default": "",
          "type": "string"
        },
        "user_pattern": {
          "default": null,
          "type": [
            "string",
            "null"
          ]
        },
        "symbol": {
          "default": null,
          "type": [
            "string",
            "null"
          ]
        },
        "style": {
          "default": null,
          "type": [
            "string",
            "null"
          ]
        },
        "context_alias": {
          "default": null,
          "type": [
            "string",
            "null"
          ]
        },
        "user_alias": {
          "default": null,
          "type": [
            "string",
            "null"
          ]
        }
      },
      "additionalProperties": false
    },
    "LineBreakConfig": {
      "type": "object",
      "properties": {
        "disabled": {
          "default": false,
          "type": "boolean"
        }
      },
      "additionalProperties": false
    },
    "LocalipConfig": {
      "type": "object",
      "properties": {
        "ssh_only": {
          "default": true,
          "type": "boolean"
        },
        "format": {
          "default": "[$localipv4]($style) ",
          "type": "string"
        },
        "style": {
          "default": "yellow bold",
          "type": "string"
        },
        "disabled": {
          "default": true,
          "type": "boolean"
        }
      },
      "additionalProperties": false
    },
    "LuaConfig": {
      "type": "object",
      "properties": {
        "format": {
          "default": "via [$symbol($version )]($style)",
          "type": "string"
        },
        "version_format": {
          "default": "v${raw}",
          "type": "string"
        },
        "symbol": {
          "default": "🌙 ",
          "type": "string"
        },
        "style": {
          "default": "bold blue",
          "type": "string"
        },
        "lua_binary": {
          "default": "lua",
          "type": "string"
        },
        "disabled": {
          "default": false,
          "type": "boolean"
        },
        "detect_extensions": {
          "default": [
            "lua"
          ],
          "type": "array",
          "items": {
            "type": "string"
          }
        },
        "detect_files": {
          "default": [
            ".lua-version"
          ],
          "type": "array",
          "items": {
            "type": "string"
          }
        },
        "detect_folders": {
          "default": [
            "lua"
          ],
          "type": "array",
          "items": {
            "type": "string"
          }
        }
      },
      "additionalProperties": false
    },
    "MemoryConfig": {
      "type": "object",
      "properties": {
        "threshold": {
          "default": 75,
          "type": "integer",
          "format": "int64"
        },
        "format": {
          "default": "via $symbol[$ram( | $swap)]($style) ",
          "type": "string"
        },
        "style": {
          "default": "white bold dimmed",
          "type": "string"
        },
        "symbol": {
          "default": "🐏 ",
          "type": "string"
        },
        "disabled": {
          "default": true,
          "type": "boolean"
        }
      },
      "additionalProperties": false
    },
    "MesonConfig": {
      "type": "object",
      "properties": {
        "truncation_length": {
          "default": 4294967295,
          "type": "integer",
          "format": "uint32",
          "minimum": 0.0
        },
        "truncation_symbol": {
          "default": "…",
          "type": "string"
        },
        "format": {
          "default": "via [$symbol$project]($style) ",
          "type": "string"
        },
        "symbol": {
          "default": "⬢ ",
          "type": "string"
        },
        "style": {
          "default": "blue bold",
          "type": "string"
        },
        "disabled": {
          "default": false,
          "type": "boolean"
        }
      },
      "additionalProperties": false
    },
    "MojoConfig": {
      "type": "object",
      "properties": {
        "format": {
          "default": "with [$symbol($version )]($style)",
          "type": "string"
        },
<<<<<<< HEAD
        "show_commit": {
          "default": false,
          "type": "boolean"
        },
=======
>>>>>>> eede6d97
        "symbol": {
          "default": "🔥 ",
          "type": "string"
        },
        "style": {
          "default": "bold 208",
          "type": "string"
        },
        "disabled": {
          "default": false,
          "type": "boolean"
        },
        "detect_extensions": {
          "default": [
            "mojo",
            "🔥"
          ],
          "type": "array",
          "items": {
            "type": "string"
          }
        },
        "detect_files": {
          "default": [],
          "type": "array",
          "items": {
            "type": "string"
          }
        },
        "detect_folders": {
          "default": [],
          "type": "array",
          "items": {
            "type": "string"
          }
        }
      },
      "additionalProperties": false
    },
    "NatsConfig": {
      "type": "object",
      "properties": {
        "format": {
          "default": "[$symbol($name )]($style)",
          "type": "string"
        },
        "symbol": {
          "default": "✉️ ",
          "type": "string"
        },
        "style": {
          "default": "bold purple",
          "type": "string"
        },
        "disabled": {
          "default": true,
          "type": "boolean"
        }
      },
      "additionalProperties": false
    },
    "NimConfig": {
      "type": "object",
      "properties": {
        "format": {
          "default": "via [$symbol($version )]($style)",
          "type": "string"
        },
        "version_format": {
          "default": "v${raw}",
          "type": "string"
        },
        "symbol": {
          "default": "👑 ",
          "type": "string"
        },
        "style": {
          "default": "yellow bold",
          "type": "string"
        },
        "disabled": {
          "default": false,
          "type": "boolean"
        },
        "detect_extensions": {
          "default": [
            "nim",
            "nims",
            "nimble"
          ],
          "type": "array",
          "items": {
            "type": "string"
          }
        },
        "detect_files": {
          "default": [
            "nim.cfg"
          ],
          "type": "array",
          "items": {
            "type": "string"
          }
        },
        "detect_folders": {
          "default": [],
          "type": "array",
          "items": {
            "type": "string"
          }
        }
      },
      "additionalProperties": false
    },
    "NixShellConfig": {
      "type": "object",
      "properties": {
        "format": {
          "default": "via [$symbol$state( \\($name\\))]($style) ",
          "type": "string"
        },
        "symbol": {
          "default": "❄️  ",
          "type": "string"
        },
        "style": {
          "default": "bold blue",
          "type": "string"
        },
        "impure_msg": {
          "default": "impure",
          "type": "string"
        },
        "pure_msg": {
          "default": "pure",
          "type": "string"
        },
        "unknown_msg": {
          "default": "",
          "type": "string"
        },
        "disabled": {
          "default": false,
          "type": "boolean"
        },
        "heuristic": {
          "default": false,
          "type": "boolean"
        }
      },
      "additionalProperties": false
    },
    "NodejsConfig": {
      "type": "object",
      "properties": {
        "format": {
          "default": "via [$symbol($version )]($style)",
          "type": "string"
        },
        "version_format": {
          "default": "v${raw}",
          "type": "string"
        },
        "symbol": {
          "default": " ",
          "type": "string"
        },
        "style": {
          "default": "bold green",
          "type": "string"
        },
        "disabled": {
          "default": false,
          "type": "boolean"
        },
        "not_capable_style": {
          "default": "bold red",
          "type": "string"
        },
        "detect_extensions": {
          "default": [
            "js",
            "mjs",
            "cjs",
            "ts",
            "mts",
            "cts"
          ],
          "type": "array",
          "items": {
            "type": "string"
          }
        },
        "detect_files": {
          "default": [
            "package.json",
            ".node-version",
            ".nvmrc"
          ],
          "type": "array",
          "items": {
            "type": "string"
          }
        },
        "detect_folders": {
          "default": [
            "node_modules"
          ],
          "type": "array",
          "items": {
            "type": "string"
          }
        }
      },
      "additionalProperties": false
    },
    "OCamlConfig": {
      "type": "object",
      "properties": {
        "format": {
          "default": "via [$symbol($version )(\\($switch_indicator$switch_name\\) )]($style)",
          "type": "string"
        },
        "version_format": {
          "default": "v${raw}",
          "type": "string"
        },
        "global_switch_indicator": {
          "default": "",
          "type": "string"
        },
        "local_switch_indicator": {
          "default": "*",
          "type": "string"
        },
        "symbol": {
          "default": "🐫 ",
          "type": "string"
        },
        "style": {
          "default": "bold yellow",
          "type": "string"
        },
        "disabled": {
          "default": false,
          "type": "boolean"
        },
        "detect_extensions": {
          "default": [
            "opam",
            "ml",
            "mli",
            "re",
            "rei"
          ],
          "type": "array",
          "items": {
            "type": "string"
          }
        },
        "detect_files": {
          "default": [
            "dune",
            "dune-project",
            "jbuild",
            "jbuild-ignore",
            ".merlin"
          ],
          "type": "array",
          "items": {
            "type": "string"
          }
        },
        "detect_folders": {
          "default": [
            "_opam",
            "esy.lock"
          ],
          "type": "array",
          "items": {
            "type": "string"
          }
        }
      },
      "additionalProperties": false
    },
    "OdinConfig": {
      "type": "object",
      "properties": {
        "format": {
          "default": "via [$symbol($version )]($style)",
          "type": "string"
        },
        "show_commit": {
          "default": false,
          "type": "boolean"
        },
        "symbol": {
          "default": "Ø ",
          "type": "string"
        },
        "style": {
          "default": "bold bright-blue",
          "type": "string"
        },
        "disabled": {
          "default": false,
          "type": "boolean"
        },
        "detect_extensions": {
          "default": [
            "odin"
          ],
          "type": "array",
          "items": {
            "type": "string"
          }
        },
        "detect_files": {
          "default": [],
          "type": "array",
          "items": {
            "type": "string"
          }
        },
        "detect_folders": {
          "default": [],
          "type": "array",
          "items": {
            "type": "string"
          }
        }
      },
      "additionalProperties": false
    },
    "OpaConfig": {
      "type": "object",
      "properties": {
        "format": {
          "default": "via [$symbol($version )]($style)",
          "type": "string"
        },
        "version_format": {
          "default": "v${raw}",
          "type": "string"
        },
        "symbol": {
          "default": "🪖  ",
          "type": "string"
        },
        "style": {
          "default": "bold blue",
          "type": "string"
        },
        "disabled": {
          "default": false,
          "type": "boolean"
        },
        "detect_extensions": {
          "default": [
            "rego"
          ],
          "type": "array",
          "items": {
            "type": "string"
          }
        },
        "detect_files": {
          "default": [],
          "type": "array",
          "items": {
            "type": "string"
          }
        },
        "detect_folders": {
          "default": [],
          "type": "array",
          "items": {
            "type": "string"
          }
        }
      },
      "additionalProperties": false
    },
    "OspConfig": {
      "type": "object",
      "properties": {
        "format": {
          "default": "on [$symbol$cloud(\\($project\\))]($style) ",
          "type": "string"
        },
        "symbol": {
          "default": "☁️  ",
          "type": "string"
        },
        "style": {
          "default": "bold yellow",
          "type": "string"
        },
        "disabled": {
          "default": false,
          "type": "boolean"
        }
      },
      "additionalProperties": false
    },
    "OSConfig": {
      "type": "object",
      "properties": {
        "format": {
          "default": "[$symbol]($style)",
          "type": "string"
        },
        "style": {
          "default": "bold white",
          "type": "string"
        },
        "symbols": {
          "default": {
            "AIX": "➿ ",
            "AlmaLinux": "💠 ",
            "Alpaquita": "🔔 ",
            "Alpine": "🏔️ ",
            "Amazon": "🙂 ",
            "Android": "🤖 ",
            "Arch": "🎗️ ",
            "Artix": "🎗️ ",
            "CachyOS": "🎗️ ",
            "CentOS": "💠 ",
            "Debian": "🌀 ",
            "DragonFly": "🐉 ",
            "Emscripten": "🔗 ",
            "EndeavourOS": "🚀 ",
            "Fedora": "🎩 ",
            "FreeBSD": "😈 ",
            "Garuda": "🦅 ",
            "Gentoo": "🗜️ ",
            "HardenedBSD": "🛡️ ",
            "Illumos": "🐦 ",
            "Kali": "🐉 ",
            "Linux": "🐧 ",
            "Mabox": "📦 ",
            "Macos": "🍎 ",
            "Manjaro": "🥭 ",
            "Mariner": "🌊 ",
            "MidnightBSD": "🌘 ",
            "Mint": "🌿 ",
            "NetBSD": "🚩 ",
            "NixOS": "❄️ ",
            "Nobara": "🎩 ",
            "OpenBSD": "🐡 ",
            "OpenCloudOS": "☁️ ",
            "OracleLinux": "🦴 ",
            "Pop": "🍭 ",
            "Raspbian": "🍓 ",
            "RedHatEnterprise": "🎩 ",
            "Redhat": "🎩 ",
            "Redox": "🧪 ",
            "RockyLinux": "💠 ",
            "SUSE": "🦎 ",
            "Solus": "⛵ ",
            "Ubuntu": "🎯 ",
            "Ultramarine": "🔷 ",
            "Unknown": "❓ ",
            "Uos": "🐲 ",
            "Void": "  ",
            "Windows": "🪟 ",
            "openEuler": "🦉 ",
            "openSUSE": "🦎 "
          },
          "type": "object",
          "additionalProperties": {
            "type": "string"
          }
        },
        "disabled": {
          "default": true,
          "type": "boolean"
        }
      },
      "additionalProperties": false
    },
    "PackageConfig": {
      "type": "object",
      "properties": {
        "format": {
          "default": "is [$symbol$version]($style) ",
          "type": "string"
        },
        "symbol": {
          "default": "📦 ",
          "type": "string"
        },
        "style": {
          "default": "208 bold",
          "type": "string"
        },
        "display_private": {
          "default": false,
          "type": "boolean"
        },
        "disabled": {
          "default": false,
          "type": "boolean"
        },
        "version_format": {
          "default": "v${raw}",
          "type": "string"
        }
      },
      "additionalProperties": false
    },
    "PerlConfig": {
      "type": "object",
      "properties": {
        "format": {
          "default": "via [$symbol($version )]($style)",
          "type": "string"
        },
        "version_format": {
          "default": "v${raw}",
          "type": "string"
        },
        "symbol": {
          "default": "🐪 ",
          "type": "string"
        },
        "style": {
          "default": "149 bold",
          "type": "string"
        },
        "disabled": {
          "default": false,
          "type": "boolean"
        },
        "detect_extensions": {
          "default": [
            "pl",
            "pm",
            "pod"
          ],
          "type": "array",
          "items": {
            "type": "string"
          }
        },
        "detect_files": {
          "default": [
            "Makefile.PL",
            "Build.PL",
            "cpanfile",
            "cpanfile.snapshot",
            "META.json",
            "META.yml",
            ".perl-version"
          ],
          "type": "array",
          "items": {
            "type": "string"
          }
        },
        "detect_folders": {
          "default": [],
          "type": "array",
          "items": {
            "type": "string"
          }
        }
      },
      "additionalProperties": false
    },
    "PhpConfig": {
      "type": "object",
      "properties": {
        "format": {
          "default": "via [$symbol($version )]($style)",
          "type": "string"
        },
        "version_format": {
          "default": "v${raw}",
          "type": "string"
        },
        "symbol": {
          "default": "🐘 ",
          "type": "string"
        },
        "style": {
          "default": "147 bold",
          "type": "string"
        },
        "disabled": {
          "default": false,
          "type": "boolean"
        },
        "detect_extensions": {
          "default": [
            "php"
          ],
          "type": "array",
          "items": {
            "type": "string"
          }
        },
        "detect_files": {
          "default": [
            "composer.json",
            ".php-version"
          ],
          "type": "array",
          "items": {
            "type": "string"
          }
        },
        "detect_folders": {
          "default": [],
          "type": "array",
          "items": {
            "type": "string"
          }
        }
      },
      "additionalProperties": false
    },
    "PijulConfig": {
      "type": "object",
      "properties": {
        "symbol": {
          "default": " ",
          "type": "string"
        },
        "style": {
          "default": "bold purple",
          "type": "string"
        },
        "format": {
          "default": "on [$symbol$channel]($style) ",
          "type": "string"
        },
        "truncation_length": {
          "default": 9223372036854775807,
          "type": "integer",
          "format": "int64"
        },
        "truncation_symbol": {
          "default": "…",
          "type": "string"
        },
        "disabled": {
          "default": true,
          "type": "boolean"
        }
      },
      "additionalProperties": false
    },
    "PulumiConfig": {
      "type": "object",
      "properties": {
        "format": {
          "default": "via [$symbol($username@)$stack]($style) ",
          "type": "string"
        },
        "version_format": {
          "default": "v${raw}",
          "type": "string"
        },
        "symbol": {
          "default": " ",
          "type": "string"
        },
        "style": {
          "default": "bold 5",
          "type": "string"
        },
        "disabled": {
          "default": false,
          "type": "boolean"
        },
        "search_upwards": {
          "default": true,
          "type": "boolean"
        }
      },
      "additionalProperties": false
    },
    "PureScriptConfig": {
      "type": "object",
      "properties": {
        "format": {
          "default": "via [$symbol($version )]($style)",
          "type": "string"
        },
        "version_format": {
          "default": "v${raw}",
          "type": "string"
        },
        "symbol": {
          "default": "<=> ",
          "type": "string"
        },
        "style": {
          "default": "bold white",
          "type": "string"
        },
        "disabled": {
          "default": false,
          "type": "boolean"
        },
        "detect_extensions": {
          "default": [
            "purs"
          ],
          "type": "array",
          "items": {
            "type": "string"
          }
        },
        "detect_files": {
          "default": [
            "spago.dhall",
            "spago.yaml",
            "spago.lock"
          ],
          "type": "array",
          "items": {
            "type": "string"
          }
        },
        "detect_folders": {
          "default": [],
          "type": "array",
          "items": {
            "type": "string"
          }
        }
      },
      "additionalProperties": false
    },
    "PythonConfig": {
      "type": "object",
      "properties": {
        "pyenv_version_name": {
          "default": false,
          "type": "boolean"
        },
        "pyenv_prefix": {
          "default": "pyenv ",
          "type": "string"
        },
        "python_binary": {
          "default": [
            "python",
            "python3",
            "python2"
          ],
          "allOf": [
            {
              "$ref": "#/definitions/Either_for_String_and_Array_of_String"
            }
          ]
        },
        "format": {
          "default": "via [${symbol}${pyenv_prefix}(${version} )(\\($virtualenv\\) )]($style)",
          "type": "string"
        },
        "version_format": {
          "default": "v${raw}",
          "type": "string"
        },
        "style": {
          "default": "yellow bold",
          "type": "string"
        },
        "symbol": {
          "default": "🐍 ",
          "type": "string"
        },
        "disabled": {
          "default": false,
          "type": "boolean"
        },
        "detect_extensions": {
          "default": [
            "py",
            "ipynb"
          ],
          "type": "array",
          "items": {
            "type": "string"
          }
        },
        "detect_files": {
          "default": [
            "requirements.txt",
            ".python-version",
            "pyproject.toml",
            "Pipfile",
            "tox.ini",
            "setup.py",
            "__init__.py",
            "pixi.toml"
          ],
          "type": "array",
          "items": {
            "type": "string"
          }
        },
        "detect_folders": {
          "default": [],
          "type": "array",
          "items": {
            "type": "string"
          }
        },
        "detect_env_vars": {
          "default": [
            "VIRTUAL_ENV"
          ],
          "type": "array",
          "items": {
            "type": "string"
          }
        }
      },
      "additionalProperties": false
    },
    "Either_for_String_and_Array_of_String": {
      "anyOf": [
        {
          "type": "string"
        },
        {
          "type": "array",
          "items": {
            "type": "string"
          }
        }
      ]
    },
    "QuartoConfig": {
      "type": "object",
      "properties": {
        "format": {
          "default": "via [$symbol($version )]($style)",
          "type": "string"
        },
        "version_format": {
          "default": "v${raw}",
          "type": "string"
        },
        "symbol": {
          "default": "⨁ ",
          "type": "string"
        },
        "style": {
          "default": "bold #75AADB",
          "type": "string"
        },
        "disabled": {
          "default": false,
          "type": "boolean"
        },
        "detect_extensions": {
          "default": [
            "qmd"
          ],
          "type": "array",
          "items": {
            "type": "string"
          }
        },
        "detect_files": {
          "default": [
            "_quarto.yml"
          ],
          "type": "array",
          "items": {
            "type": "string"
          }
        },
        "detect_folders": {
          "default": [],
          "type": "array",
          "items": {
            "type": "string"
          }
        }
      },
      "additionalProperties": false
    },
    "RakuConfig": {
      "type": "object",
      "properties": {
        "format": {
          "default": "via [$symbol($version-$vm_version )]($style)",
          "type": "string"
        },
        "version_format": {
          "default": "${raw}",
          "type": "string"
        },
        "symbol": {
          "default": "🦋 ",
          "type": "string"
        },
        "style": {
          "default": "149 bold",
          "type": "string"
        },
        "disabled": {
          "default": false,
          "type": "boolean"
        },
        "detect_extensions": {
          "default": [
            "p6",
            "pm6",
            "pod6",
            "raku",
            "rakumod"
          ],
          "type": "array",
          "items": {
            "type": "string"
          }
        },
        "detect_files": {
          "default": [
            "META6.json"
          ],
          "type": "array",
          "items": {
            "type": "string"
          }
        },
        "detect_folders": {
          "default": [],
          "type": "array",
          "items": {
            "type": "string"
          }
        }
      },
      "additionalProperties": false
    },
    "RedConfig": {
      "type": "object",
      "properties": {
        "format": {
          "default": "via [$symbol($version )]($style)",
          "type": "string"
        },
        "version_format": {
          "default": "v${raw}",
          "type": "string"
        },
        "symbol": {
          "default": "🔺 ",
          "type": "string"
        },
        "style": {
          "default": "red bold",
          "type": "string"
        },
        "disabled": {
          "default": false,
          "type": "boolean"
        },
        "detect_extensions": {
          "default": [
            "red",
            "reds"
          ],
          "type": "array",
          "items": {
            "type": "string"
          }
        },
        "detect_files": {
          "default": [],
          "type": "array",
          "items": {
            "type": "string"
          }
        },
        "detect_folders": {
          "default": [],
          "type": "array",
          "items": {
            "type": "string"
          }
        }
      },
      "additionalProperties": false
    },
    "RLangConfig": {
      "type": "object",
      "properties": {
        "format": {
          "default": "via [$symbol($version )]($style)",
          "type": "string"
        },
        "version_format": {
          "default": "v${raw}",
          "type": "string"
        },
        "style": {
          "default": "blue bold",
          "type": "string"
        },
        "symbol": {
          "default": "📐 ",
          "type": "string"
        },
        "disabled": {
          "default": false,
          "type": "boolean"
        },
        "detect_extensions": {
          "default": [
            "R",
            "Rd",
            "Rmd",
            "Rproj",
            "Rsx"
          ],
          "type": "array",
          "items": {
            "type": "string"
          }
        },
        "detect_files": {
          "default": [
            "DESCRIPTION"
          ],
          "type": "array",
          "items": {
            "type": "string"
          }
        },
        "detect_folders": {
          "default": [
            ".Rproj.user"
          ],
          "type": "array",
          "items": {
            "type": "string"
          }
        }
      },
      "additionalProperties": false
    },
    "RubyConfig": {
      "type": "object",
      "properties": {
        "format": {
          "default": "via [$symbol($version )]($style)",
          "type": "string"
        },
        "version_format": {
          "default": "v${raw}",
          "type": "string"
        },
        "symbol": {
          "default": "💎 ",
          "type": "string"
        },
        "style": {
          "default": "bold red",
          "type": "string"
        },
        "disabled": {
          "default": false,
          "type": "boolean"
        },
        "detect_extensions": {
          "default": [
            "rb"
          ],
          "type": "array",
          "items": {
            "type": "string"
          }
        },
        "detect_files": {
          "default": [
            "Gemfile",
            ".ruby-version"
          ],
          "type": "array",
          "items": {
            "type": "string"
          }
        },
        "detect_folders": {
          "default": [],
          "type": "array",
          "items": {
            "type": "string"
          }
        },
        "detect_variables": {
          "default": [
            "RUBY_VERSION",
            "RBENV_VERSION"
          ],
          "type": "array",
          "items": {
            "type": "string"
          }
        }
      },
      "additionalProperties": false
    },
    "RustConfig": {
      "type": "object",
      "properties": {
        "format": {
          "default": "via [$symbol($version )]($style)",
          "type": "string"
        },
        "version_format": {
          "default": "v${raw}",
          "type": "string"
        },
        "symbol": {
          "default": "🦀 ",
          "type": "string"
        },
        "style": {
          "default": "bold red",
          "type": "string"
        },
        "disabled": {
          "default": false,
          "type": "boolean"
        },
        "detect_extensions": {
          "default": [
            "rs"
          ],
          "type": "array",
          "items": {
            "type": "string"
          }
        },
        "detect_files": {
          "default": [
            "Cargo.toml"
          ],
          "type": "array",
          "items": {
            "type": "string"
          }
        },
        "detect_folders": {
          "default": [],
          "type": "array",
          "items": {
            "type": "string"
          }
        }
      },
      "additionalProperties": false
    },
    "ScalaConfig": {
      "type": "object",
      "properties": {
        "format": {
          "default": "via [$symbol($version )]($style)",
          "type": "string"
        },
        "version_format": {
          "default": "v${raw}",
          "type": "string"
        },
        "disabled": {
          "default": false,
          "type": "boolean"
        },
        "style": {
          "default": "red bold",
          "type": "string"
        },
        "symbol": {
          "default": "🆂 ",
          "type": "string"
        },
        "detect_extensions": {
          "default": [
            "sbt",
            "scala"
          ],
          "type": "array",
          "items": {
            "type": "string"
          }
        },
        "detect_files": {
          "default": [
            ".scalaenv",
            ".sbtenv",
            "build.sbt"
          ],
          "type": "array",
          "items": {
            "type": "string"
          }
        },
        "detect_folders": {
          "default": [
            ".metals"
          ],
          "type": "array",
          "items": {
            "type": "string"
          }
        }
      },
      "additionalProperties": false
    },
    "ShellConfig": {
      "type": "object",
      "properties": {
        "format": {
          "default": "[$indicator]($style) ",
          "type": "string"
        },
        "bash_indicator": {
          "default": "bsh",
          "type": "string"
        },
        "fish_indicator": {
          "default": "fsh",
          "type": "string"
        },
        "zsh_indicator": {
          "default": "zsh",
          "type": "string"
        },
        "powershell_indicator": {
          "default": "psh",
          "type": "string"
        },
        "pwsh_indicator": {
          "type": [
            "string",
            "null"
          ]
        },
        "ion_indicator": {
          "default": "ion",
          "type": "string"
        },
        "elvish_indicator": {
          "default": "esh",
          "type": "string"
        },
        "tcsh_indicator": {
          "default": "tsh",
          "type": "string"
        },
        "nu_indicator": {
          "default": "nu",
          "type": "string"
        },
        "xonsh_indicator": {
          "default": "xsh",
          "type": "string"
        },
        "cmd_indicator": {
          "default": "cmd",
          "type": "string"
        },
        "unknown_indicator": {
          "default": "",
          "type": "string"
        },
        "style": {
          "default": "white bold",
          "type": "string"
        },
        "disabled": {
          "default": true,
          "type": "boolean"
        }
      },
      "additionalProperties": false
    },
    "ShLvlConfig": {
      "type": "object",
      "properties": {
        "threshold": {
          "default": 2,
          "type": "integer",
          "format": "int64"
        },
        "format": {
          "default": "[$symbol$shlvl]($style) ",
          "type": "string"
        },
        "symbol": {
          "default": "↕️  ",
          "type": "string"
        },
        "repeat": {
          "default": false,
          "type": "boolean"
        },
        "repeat_offset": {
          "default": 0,
          "type": "integer",
          "format": "uint64",
          "minimum": 0.0
        },
        "style": {
          "default": "bold yellow",
          "type": "string"
        },
        "disabled": {
          "default": true,
          "type": "boolean"
        }
      },
      "additionalProperties": false
    },
    "SingularityConfig": {
      "type": "object",
      "properties": {
        "symbol": {
          "default": "",
          "type": "string"
        },
        "format": {
          "default": "[$symbol\\[$env\\]]($style) ",
          "type": "string"
        },
        "style": {
          "default": "blue bold dimmed",
          "type": "string"
        },
        "disabled": {
          "default": false,
          "type": "boolean"
        }
      },
      "additionalProperties": false
    },
    "SolidityConfig": {
      "type": "object",
      "properties": {
        "format": {
          "default": "via [$symbol($version)]($style)",
          "type": "string"
        },
        "version_format": {
          "default": "v${major}.${minor}.${patch}",
          "type": "string"
        },
        "disabled": {
          "default": false,
          "type": "boolean"
        },
        "style": {
          "default": "bold blue",
          "type": "string"
        },
        "symbol": {
          "default": "S ",
          "type": "string"
        },
        "compiler": {
          "default": [
            "solc"
          ],
          "allOf": [
            {
              "$ref": "#/definitions/Either_for_String_and_Array_of_String"
            }
          ]
        },
        "detect_extensions": {
          "default": [
            "sol"
          ],
          "type": "array",
          "items": {
            "type": "string"
          }
        },
        "detect_files": {
          "default": [],
          "type": "array",
          "items": {
            "type": "string"
          }
        },
        "detect_folders": {
          "default": [],
          "type": "array",
          "items": {
            "type": "string"
          }
        }
      },
      "additionalProperties": false
    },
    "SpackConfig": {
      "type": "object",
      "properties": {
        "truncation_length": {
          "default": 1,
          "type": "integer",
          "format": "uint",
          "minimum": 0.0
        },
        "format": {
          "default": "via [$symbol$environment]($style) ",
          "type": "string"
        },
        "symbol": {
          "default": "🅢 ",
          "type": "string"
        },
        "style": {
          "default": "blue bold",
          "type": "string"
        },
        "disabled": {
          "default": false,
          "type": "boolean"
        }
      },
      "additionalProperties": false
    },
    "StatusConfig": {
      "type": "object",
      "properties": {
        "format": {
          "default": "[$symbol$status]($style) ",
          "type": "string"
        },
        "symbol": {
          "default": "❌",
          "type": "string"
        },
        "success_symbol": {
          "default": "",
          "type": "string"
        },
        "not_executable_symbol": {
          "default": "🚫",
          "type": "string"
        },
        "not_found_symbol": {
          "default": "🔍",
          "type": "string"
        },
        "sigint_symbol": {
          "default": "🧱",
          "type": "string"
        },
        "signal_symbol": {
          "default": "⚡",
          "type": "string"
        },
        "style": {
          "default": "bold red",
          "type": "string"
        },
        "success_style": {
          "type": [
            "string",
            "null"
          ]
        },
        "failure_style": {
          "type": [
            "string",
            "null"
          ]
        },
        "map_symbol": {
          "default": false,
          "type": "boolean"
        },
        "recognize_signal_code": {
          "default": true,
          "type": "boolean"
        },
        "pipestatus": {
          "default": false,
          "type": "boolean"
        },
        "pipestatus_separator": {
          "default": "|",
          "type": "string"
        },
        "pipestatus_format": {
          "default": "\\[$pipestatus\\] => [$symbol$common_meaning$signal_name$maybe_int]($style) ",
          "type": "string"
        },
        "pipestatus_segment_format": {
          "type": [
            "string",
            "null"
          ]
        },
        "disabled": {
          "default": true,
          "type": "boolean"
        }
      },
      "additionalProperties": false
    },
    "SudoConfig": {
      "type": "object",
      "properties": {
        "format": {
          "default": "[as $symbol]($style)",
          "type": "string"
        },
        "symbol": {
          "default": "🧙 ",
          "type": "string"
        },
        "style": {
          "default": "bold blue",
          "type": "string"
        },
        "allow_windows": {
          "default": false,
          "type": "boolean"
        },
        "disabled": {
          "default": true,
          "type": "boolean"
        }
      },
      "additionalProperties": false
    },
    "SwiftConfig": {
      "type": "object",
      "properties": {
        "format": {
          "default": "via [$symbol($version )]($style)",
          "type": "string"
        },
        "version_format": {
          "default": "v${raw}",
          "type": "string"
        },
        "symbol": {
          "default": "🐦 ",
          "type": "string"
        },
        "style": {
          "default": "bold 202",
          "type": "string"
        },
        "disabled": {
          "default": false,
          "type": "boolean"
        },
        "detect_extensions": {
          "default": [
            "swift"
          ],
          "type": "array",
          "items": {
            "type": "string"
          }
        },
        "detect_files": {
          "default": [
            "Package.swift"
          ],
          "type": "array",
          "items": {
            "type": "string"
          }
        },
        "detect_folders": {
          "default": [],
          "type": "array",
          "items": {
            "type": "string"
          }
        }
      },
      "additionalProperties": false
    },
    "TerraformConfig": {
      "type": "object",
      "properties": {
        "format": {
          "default": "via [$symbol$workspace]($style) ",
          "type": "string"
        },
        "version_format": {
          "default": "v${raw}",
          "type": "string"
        },
        "symbol": {
          "default": "💠 ",
          "type": "string"
        },
        "style": {
          "default": "bold 105",
          "type": "string"
        },
        "disabled": {
          "default": false,
          "type": "boolean"
        },
        "detect_extensions": {
          "default": [
            "tf",
            "tfplan",
            "tfstate"
          ],
          "type": "array",
          "items": {
            "type": "string"
          }
        },
        "detect_files": {
          "default": [],
          "type": "array",
          "items": {
            "type": "string"
          }
        },
        "detect_folders": {
          "default": [
            ".terraform"
          ],
          "type": "array",
          "items": {
            "type": "string"
          }
        }
      },
      "additionalProperties": false
    },
    "TimeConfig": {
      "type": "object",
      "properties": {
        "format": {
          "default": "at [$time]($style) ",
          "type": "string"
        },
        "style": {
          "default": "bold yellow",
          "type": "string"
        },
        "use_12hr": {
          "default": false,
          "type": "boolean"
        },
        "time_format": {
          "type": [
            "string",
            "null"
          ]
        },
        "disabled": {
          "default": true,
          "type": "boolean"
        },
        "utc_time_offset": {
          "default": "local",
          "type": "string"
        },
        "time_range": {
          "default": "-",
          "type": "string"
        }
      },
      "additionalProperties": false
    },
    "TypstConfig": {
      "type": "object",
      "properties": {
        "format": {
          "default": "via [$symbol($version )]($style)",
          "type": "string"
        },
        "version_format": {
          "default": "v${raw}",
          "type": "string"
        },
        "symbol": {
          "default": "t ",
          "type": "string"
        },
        "style": {
          "default": "bold #0093A7",
          "type": "string"
        },
        "disabled": {
          "default": false,
          "type": "boolean"
        },
        "detect_extensions": {
          "default": [
            "typ"
          ],
          "type": "array",
          "items": {
            "type": "string"
          }
        },
        "detect_files": {
          "default": [
            "template.typ"
          ],
          "type": "array",
          "items": {
            "type": "string"
          }
        },
        "detect_folders": {
          "default": [],
          "type": "array",
          "items": {
            "type": "string"
          }
        }
      },
      "additionalProperties": false
    },
    "UsernameConfig": {
      "type": "object",
      "properties": {
        "detect_env_vars": {
          "default": [],
          "type": "array",
          "items": {
            "type": "string"
          }
        },
        "format": {
          "default": "[$user]($style) in ",
          "type": "string"
        },
        "style_root": {
          "default": "red bold",
          "type": "string"
        },
        "style_user": {
          "default": "yellow bold",
          "type": "string"
        },
        "show_always": {
          "default": false,
          "type": "boolean"
        },
        "disabled": {
          "default": false,
          "type": "boolean"
        },
        "aliases": {
          "default": {},
          "type": "object",
          "additionalProperties": {
            "type": "string"
          }
        }
      },
      "additionalProperties": false
    },
    "VagrantConfig": {
      "type": "object",
      "properties": {
        "format": {
          "default": "via [$symbol($version )]($style)",
          "type": "string"
        },
        "version_format": {
          "default": "v${raw}",
          "type": "string"
        },
        "symbol": {
          "default": "⍱ ",
          "type": "string"
        },
        "style": {
          "default": "cyan bold",
          "type": "string"
        },
        "disabled": {
          "default": false,
          "type": "boolean"
        },
        "detect_extensions": {
          "default": [],
          "type": "array",
          "items": {
            "type": "string"
          }
        },
        "detect_files": {
          "default": [
            "Vagrantfile"
          ],
          "type": "array",
          "items": {
            "type": "string"
          }
        },
        "detect_folders": {
          "default": [],
          "type": "array",
          "items": {
            "type": "string"
          }
        }
      },
      "additionalProperties": false
    },
    "VcshConfig": {
      "type": "object",
      "properties": {
        "symbol": {
          "default": "",
          "type": "string"
        },
        "style": {
          "default": "bold yellow",
          "type": "string"
        },
        "format": {
          "default": "vcsh [$symbol$repo]($style) ",
          "type": "string"
        },
        "disabled": {
          "default": false,
          "type": "boolean"
        }
      },
      "additionalProperties": false
    },
    "VConfig": {
      "type": "object",
      "properties": {
        "format": {
          "default": "via [$symbol($version )]($style)",
          "type": "string"
        },
        "version_format": {
          "default": "v${raw}",
          "type": "string"
        },
        "symbol": {
          "default": "V ",
          "type": "string"
        },
        "style": {
          "default": "blue bold",
          "type": "string"
        },
        "disabled": {
          "default": false,
          "type": "boolean"
        },
        "detect_extensions": {
          "default": [
            "v"
          ],
          "type": "array",
          "items": {
            "type": "string"
          }
        },
        "detect_files": {
          "default": [
            "v.mod",
            "vpkg.json",
            ".vpkg-lock.json"
          ],
          "type": "array",
          "items": {
            "type": "string"
          }
        },
        "detect_folders": {
          "default": [],
          "type": "array",
          "items": {
            "type": "string"
          }
        }
      },
      "additionalProperties": false
    },
    "ZigConfig": {
      "type": "object",
      "properties": {
        "format": {
          "default": "via [$symbol($version )]($style)",
          "type": "string"
        },
        "version_format": {
          "default": "v${raw}",
          "type": "string"
        },
        "symbol": {
          "default": "↯ ",
          "type": "string"
        },
        "style": {
          "default": "bold yellow",
          "type": "string"
        },
        "disabled": {
          "default": false,
          "type": "boolean"
        },
        "detect_extensions": {
          "default": [
            "zig"
          ],
          "type": "array",
          "items": {
            "type": "string"
          }
        },
        "detect_files": {
          "default": [],
          "type": "array",
          "items": {
            "type": "string"
          }
        },
        "detect_folders": {
          "default": [],
          "type": "array",
          "items": {
            "type": "string"
          }
        }
      },
      "additionalProperties": false
    },
    "CustomConfig": {
      "type": "object",
      "properties": {
        "format": {
          "default": "[$symbol($output )]($style)",
          "type": "string"
        },
        "symbol": {
          "default": "",
          "type": "string"
        },
        "command": {
          "default": "",
          "type": "string"
        },
        "when": {
          "default": false,
          "allOf": [
            {
              "$ref": "#/definitions/Either_for_Boolean_and_String"
            }
          ]
        },
        "require_repo": {
          "default": false,
          "type": "boolean"
        },
        "shell": {
          "default": [],
          "allOf": [
            {
              "$ref": "#/definitions/Either_for_String_and_Array_of_String"
            }
          ]
        },
        "description": {
          "default": "<custom config>",
          "type": "string"
        },
        "style": {
          "default": "green bold",
          "type": "string"
        },
        "disabled": {
          "default": false,
          "type": "boolean"
        },
        "detect_files": {
          "default": [],
          "type": "array",
          "items": {
            "type": "string"
          }
        },
        "detect_extensions": {
          "default": [],
          "type": "array",
          "items": {
            "type": "string"
          }
        },
        "detect_folders": {
          "default": [],
          "type": "array",
          "items": {
            "type": "string"
          }
        },
        "os": {
          "type": [
            "string",
            "null"
          ]
        },
        "use_stdin": {
          "type": [
            "boolean",
            "null"
          ]
        },
        "ignore_timeout": {
          "default": false,
          "type": "boolean"
        },
        "unsafe_no_escape": {
          "default": false,
          "type": "boolean"
        }
      },
      "additionalProperties": false
    },
    "Either_for_Boolean_and_String": {
      "anyOf": [
        {
          "type": "boolean"
        },
        {
          "type": "string"
        }
      ]
    }
  }
}<|MERGE_RESOLUTION|>--- conflicted
+++ resolved
@@ -1066,10 +1066,6 @@
         "detect_folders": [],
         "disabled": false,
         "format": "with [$symbol($version )]($style)",
-<<<<<<< HEAD
-        "show_commit": false,
-=======
->>>>>>> eede6d97
         "style": "bold 208",
         "symbol": "🔥 "
       },
@@ -4583,13 +4579,6 @@
           "default": "with [$symbol($version )]($style)",
           "type": "string"
         },
-<<<<<<< HEAD
-        "show_commit": {
-          "default": false,
-          "type": "boolean"
-        },
-=======
->>>>>>> eede6d97
         "symbol": {
           "default": "🔥 ",
           "type": "string"
