use yaml_rust::YamlLoader;

use std::borrow::Cow;
use std::env;
use std::path;

use super::{Context, Module, ModuleConfig};

use crate::configs::kubernetes::KubernetesConfig;
use crate::formatter::StringFormatter;
use crate::utils;

#[derive(Default)]
struct KubeCtxComponents {
    user: Option<String>,
    namespace: Option<String>,
    cluster: Option<String>,
}

fn get_current_kube_context_name(filename: path::PathBuf) -> Option<String> {
    let contents = utils::read_file(filename).ok()?;

    let yaml_docs = YamlLoader::load_from_str(&contents).ok()?;
    let conf = yaml_docs.get(0)?;
    conf["current-context"]
        .as_str()
        .filter(|s| !s.is_empty())
        .map(String::from)
}

fn get_kube_ctx_components(
    filename: path::PathBuf,
    current_ctx_name: &str,
) -> Option<KubeCtxComponents> {
    let contents = utils::read_file(filename).ok()?;

    let yaml_docs = YamlLoader::load_from_str(&contents).ok()?;
    let conf = yaml_docs.get(0)?;
    let contexts = conf["contexts"].as_vec()?;

    // Find the context with the name we're looking for
    // or return None if we can't find it
    let (ctx_yaml, _) = contexts
        .iter()
        .filter_map(|ctx| Some((ctx, ctx["name"].as_str()?)))
        .find(|(_, name)| name == &current_ctx_name)?;

    let ctx_components = KubeCtxComponents {
        user: ctx_yaml["context"]["user"]
            .as_str()
            .filter(|s| !s.is_empty())
            .map(String::from),
        namespace: ctx_yaml["context"]["namespace"]
            .as_str()
            .filter(|s| !s.is_empty())
            .map(String::from),
        cluster: ctx_yaml["context"]["cluster"]
            .as_str()
            .filter(|s| !s.is_empty())
            .map(String::from),
    };

    Some(ctx_components)
}

fn get_aliased_name<'a>(
    pattern: Option<&'a str>,
    current_value: Option<&str>,
    alias: Option<&'a str>,
) -> Option<String> {
    let replacement = alias.or(current_value)?.to_string();
    let Some(pattern) = pattern else {
        // If user pattern not set, treat it as a match-all pattern
        return Some(replacement);
    };
    // If a pattern is set, but we have no value, there is no match
    let value = current_value?;
    if value == pattern {
        return Some(replacement);
    }
    let re = match regex::Regex::new(&format!("^{pattern}$")) {
        Ok(re) => re,
        Err(error) => {
            log::warn!(
                "Could not compile regular expression `{}`:\n{}",
                &format!("^{pattern}$"),
                error
            );
            return None;
        }
    };
    let replaced = re.replace(value, replacement.as_str());
    match replaced {
        Cow::Owned(replaced) => Some(replaced),
        // It didn't match...
        _ => None,
    }
}

pub fn module<'a>(context: &'a Context) -> Option<Module<'a>> {
    let mut module = context.new_module("kubernetes");
    let config: KubernetesConfig = KubernetesConfig::try_load(module.config);

    // As we default to disabled=true, we have to check here after loading our config module,
    // before it was only checking against whatever is in the config starship.toml
    if config.disabled {
        return None;
    };

    // If we have some config for doing the directory scan then we use it but if we don't then we
    // assume we should treat it like the module is enabled to preserve backward compatibility.
    let have_scan_config = [
        &config.detect_files,
        &config.detect_folders,
        &config.detect_extensions,
    ]
    .into_iter()
    .any(|v| !v.is_empty());

    let is_kube_project = have_scan_config.then(|| {
        context
            .try_begin_scan()
            .map(|scanner| {
                scanner
                    .set_files(&config.detect_files)
                    .set_folders(&config.detect_folders)
                    .set_extensions(&config.detect_extensions)
                    .is_match()
            })
            .unwrap_or(false)
    });

    if !is_kube_project.unwrap_or(true) {
        return None;
    }

    let default_config_file = context.get_home()?.join(".kube").join("config");

    let kube_cfg = context
        .get_env("KUBECONFIG")
        .unwrap_or(default_config_file.to_str()?.to_string());

<<<<<<< HEAD
    let kube_ctx = env::split_paths(&kube_cfg).find_map(get_kube_context)?;

    if config.ignore_contexts.contains(&kube_ctx.as_str()) {
        return None
    }

    let ctx_components: Vec<KubeCtxComponents> = env::split_paths(&kube_cfg)
        .filter_map(|filename| get_kube_ctx_component(filename, &kube_ctx))
        .collect();
=======
    let current_kube_ctx_name =
        env::split_paths(&kube_cfg).find_map(get_current_kube_context_name)?;

    // Even if we have multiple config files, the first key wins
    // https://kubernetes.io/docs/concepts/configuration/organize-cluster-access-kubeconfig/
    // > Never change the value or map key. ... Example: If two files specify a red-user,
    // > use only values from the first file's red-user. Even if the second file has
    // > non-conflicting entries under red-user, discard them.
    // for that reason, we can pick the first context with that name
    let ctx_components: KubeCtxComponents = env::split_paths(&kube_cfg)
        .find_map(|filename| get_kube_ctx_components(filename, &current_kube_ctx_name))
        .unwrap_or_else(|| {
            // TODO: figure out if returning is more sensible. But currently we have tests depending on this
            log::warn!(
                "Invalid KUBECONFIG: identified current-context `{}`, but couldn't find the context in any config file(s): `{}`.\n",
                &current_kube_ctx_name,
                &kube_cfg
                );
            KubeCtxComponents::default()
        });

    // Select the first style that matches the context_pattern and,
    // if it is defined, the user_pattern
    let (matched_context_config, display_context, display_user) = config
        .contexts
        .iter()
        .find_map(|context_config| {
            let context_alias = get_aliased_name(
                Some(context_config.context_pattern),
                Some(&current_kube_ctx_name),
                context_config.context_alias,
            )?;

            let user_alias = get_aliased_name(
                context_config.user_pattern,
                ctx_components.user.as_deref(),
                context_config.user_alias,
            );
            if matches!((context_config.user_pattern, &user_alias), (Some(_), None)) {
                // defined pattern, but it didn't match
                return None;
            }

            Some((Some(context_config), context_alias, user_alias))
        })
        .unwrap_or_else(|| (None, current_kube_ctx_name.clone(), ctx_components.user));

    // TODO: remove deprecated aliases after starship 2.0
    let display_context =
        deprecated::get_alias(display_context, &config.context_aliases, "context").unwrap();
    let display_user =
        display_user.and_then(|user| deprecated::get_alias(user, &config.user_aliases, "user"));

    let display_style = matched_context_config
        .and_then(|ctx_cfg| ctx_cfg.style)
        .unwrap_or(config.style);
    let display_symbol = matched_context_config
        .and_then(|ctx_cfg| ctx_cfg.symbol)
        .unwrap_or(config.symbol);
>>>>>>> 53c6f08e

    for ctx_component in ctx_components.iter() {
        let kube_namespace = match ctx_component.namespace.clone() { // TODO: not clone it
            Some(val) => val,
            _ => String::from(""),
        };

        let kube_namespace_str = kube_namespace.as_str();
        if config.ignore_namespaces.contains(&kube_namespace_str) {
            return None;
        }

        match config.ignore_combo.get(&kube_ctx) {
            Some(list) => if list.contains(&kube_namespace_str) { return None; },
            None => (),
        }
    }

    let parsed = StringFormatter::new(config.format).and_then(|formatter| {
        formatter
            .map_meta(|variable, _| match variable {
                "symbol" => Some(display_symbol),
                _ => None,
            })
            .map_style(|variable| match variable {
                "style" => Some(Ok(display_style)),
                _ => None,
            })
            .map(|variable| match variable {
                "context" => Some(Ok(Cow::Borrowed(display_context.as_str()))),
                "namespace" => ctx_components
                    .namespace
                    .as_ref()
                    .map(|kube_ns| Ok(Cow::Borrowed(kube_ns.as_str()))),
                "cluster" => ctx_components
                    .cluster
                    .as_ref()
                    .map(|kube_cluster| Ok(Cow::Borrowed(kube_cluster.as_str()))),
                "user" => display_user
                    .as_ref()
                    .map(|kube_user| Ok(Cow::Borrowed(kube_user.as_str()))),
                _ => None,
            })
            .parse(None, Some(context))
    });

    module.set_segments(match parsed {
        Ok(segments) => segments,
        Err(error) => {
            log::warn!("Error in module `kubernetes`: \n{}", error);
            return None;
        }
    });

    Some(module)
}

mod deprecated {
    use std::borrow::Cow;
    use std::collections::HashMap;

    pub fn get_alias<'a>(
        current_value: String,
        aliases: &'a HashMap<String, &'a str>,
        name: &'a str,
    ) -> Option<String> {
        let alias = if let Some(val) = aliases.get(current_value.as_str()) {
            // simple match without regex
            Some((*val).to_string())
        } else {
            // regex match
            aliases.iter().find_map(|(k, v)| {
                let re = regex::Regex::new(&format!("^{k}$")).ok()?;
                let replaced = re.replace(current_value.as_str(), *v);
                match replaced {
                    // We have a match if the replaced string is different from the original
                    Cow::Owned(replaced) => Some(replaced),
                    _ => None,
                }
            })
        };

        match alias {
            Some(alias) => {
                log::warn!(
                        "Usage of '{}_aliases' is deprecated and will be removed in 2.0; Use 'contexts' with '{}_alias' instead. (`{}` -> `{}`)",
                        &name,
                        &name,
                        &current_value,
                        &alias
                    );
                Some(alias)
            }
            None => Some(current_value),
        }
    }
}

#[cfg(test)]
mod tests {
    use crate::test::ModuleRenderer;
    use nu_ansi_term::Color;
    use std::env;
    use std::fs::{create_dir, File};
    use std::io::{self, Write};

    #[test]
    fn test_none_when_disabled() -> io::Result<()> {
        let dir = tempfile::tempdir()?;

        let filename = dir.path().join("config");

        let mut file = File::create(&filename)?;
        file.write_all(
            b"
apiVersion: v1
clusters: []
contexts:
  - context:
      cluster: test_cluster
      user: test_user
    name: test_context
current-context: test_context
kind: Config
preferences: {}
users: []
",
        )?;
        file.sync_all()?;

        let actual = ModuleRenderer::new("kubernetes")
            .path(dir.path())
            .env("KUBECONFIG", filename.to_string_lossy().as_ref())
            .collect();

        assert_eq!(None, actual);

        dir.close()
    }

    #[test]
    fn test_none_when_no_detected_files_or_folders() -> io::Result<()> {
        let dir = tempfile::tempdir()?;

        let filename = dir.path().join("config");

        let mut file = File::create(&filename)?;
        file.write_all(
            b"
apiVersion: v1
clusters: []
contexts:
  - context:
      cluster: test_cluster
      user: test_user
    name: test_context
current-context: test_context
kind: Config
preferences: {}
users: []
",
        )?;
        file.sync_all()?;

        let actual = ModuleRenderer::new("kubernetes")
            .path(dir.path())
            .env("KUBECONFIG", filename.to_string_lossy().as_ref())
            .config(toml::toml! {
                [kubernetes]
                disabled = false
                detect_files = ["k8s.ext"]
                detect_extensions = ["k8s"]
                detect_folders = ["k8s_folder"]
            })
            .collect();

        assert_eq!(None, actual);

        dir.close()
    }

    #[test]
    fn test_with_detected_files_and_folder() -> io::Result<()> {
        let dir = tempfile::tempdir()?;

        let filename = dir.path().join("config");

        let mut file = File::create(&filename)?;
        file.write_all(
            b"
apiVersion: v1
clusters: []
contexts:
  - context:
      cluster: test_cluster
      user: test_user
    name: test_context
current-context: test_context
kind: Config
preferences: {}
users: []
",
        )?;
        file.sync_all()?;

        let dir_with_file = tempfile::tempdir()?;
        File::create(dir_with_file.path().join("k8s.ext"))?.sync_all()?;

        let actual_file = ModuleRenderer::new("kubernetes")
            .path(dir_with_file.path())
            .env("KUBECONFIG", filename.to_string_lossy().as_ref())
            .config(toml::toml! {
                [kubernetes]
                disabled = false
                detect_files = ["k8s.ext"]
                detect_extensions = ["k8s"]
                detect_folders = ["k8s_folder"]
            })
            .collect();

        let dir_with_ext = tempfile::tempdir()?;
        File::create(dir_with_ext.path().join("test.k8s"))?.sync_all()?;

        let actual_ext = ModuleRenderer::new("kubernetes")
            .path(dir_with_ext.path())
            .env("KUBECONFIG", filename.to_string_lossy().as_ref())
            .config(toml::toml! {
                [kubernetes]
                disabled = false
                detect_files = ["k8s.ext"]
                detect_extensions = ["k8s"]
                detect_folders = ["k8s_folder"]
            })
            .collect();

        let dir_with_dir = tempfile::tempdir()?;
        create_dir(dir_with_dir.path().join("k8s_folder"))?;

        let actual_dir = ModuleRenderer::new("kubernetes")
            .path(dir_with_dir.path())
            .env("KUBECONFIG", filename.to_string_lossy().as_ref())
            .config(toml::toml! {
                [kubernetes]
                disabled = false
                detect_files = ["k8s.ext"]
                detect_extensions = ["k8s"]
                detect_folders = ["k8s_folder"]
            })
            .collect();

        let expected = Some(format!(
            "{} in ",
            Color::Cyan.bold().paint("☸ test_context")
        ));

        assert_eq!(expected, actual_file);
        assert_eq!(expected, actual_ext);
        assert_eq!(expected, actual_dir);

        dir.close()
    }

    fn base_test_ctx_alias(ctx_name: &str, config: toml::Table, expected: &str) -> io::Result<()> {
        let dir = tempfile::tempdir()?;

        let filename = dir.path().join("config");

        let mut file = File::create(&filename)?;
        file.write_all(
            format!(
                "
apiVersion: v1
clusters: []
contexts: []
current-context: {ctx_name}
kind: Config
preferences: {{}}
users: []
"
            )
            .as_bytes(),
        )?;
        file.sync_all()?;

        let actual = ModuleRenderer::new("kubernetes")
            .path(dir.path())
            .env("KUBECONFIG", filename.to_string_lossy().as_ref())
            .config(config)
            .collect();

        let expected = Some(format!("{} in ", Color::Cyan.bold().paint(expected)));
        assert_eq!(expected, actual);

        dir.close()
    }

    #[test]
    fn test_ctx_alias_simple() -> io::Result<()> {
        base_test_ctx_alias(
            "test_context",
            toml::toml! {
                [kubernetes]
                disabled = false
                [kubernetes.context_aliases]
                "test_context" = "test_alias"
                ".*" = "literal match has precedence"
            },
            "☸ test_alias",
        )
    }

    #[test]
    fn test_ctx_alias_regex() -> io::Result<()> {
        base_test_ctx_alias(
            "namespace/openshift-cluster/user",
            toml::toml! {
                [kubernetes]
                disabled = false
                [kubernetes.context_aliases]
                ".*/openshift-cluster/.*" = "test_alias"
            },
            "☸ test_alias",
        )
    }

    #[test]
    fn test_ctx_alias_regex_replace() -> io::Result<()> {
        base_test_ctx_alias(
            "gke_infra-cluster-28cccff6_europe-west4_cluster-1",
            toml::toml! {
                [kubernetes]
                disabled = false
                [kubernetes.context_aliases]
                "gke_.*_(?P<cluster>[\\w-]+)" = "example: $cluster"
            },
            "☸ example: cluster-1",
        )
    }

    #[test]
    fn test_config_context_ctx_alias_regex_replace() -> io::Result<()> {
        base_test_ctx_alias(
            "gke_infra-cluster-28cccff6_europe-west4_cluster-1",
            toml::toml! {
                [kubernetes]
                disabled = false
                [[kubernetes.contexts]]
                context_pattern = "gke_.*_(?P<cluster>[\\w-]+)"
                context_alias = "example: $cluster"
            },
            "☸ example: cluster-1",
        )
    }

    #[test]
    fn test_ctx_alias_broken_regex() -> io::Result<()> {
        base_test_ctx_alias(
            "input",
            toml::toml! {
                [kubernetes]
                disabled = false
                [kubernetes.context_aliases]
                "input[.*" = "this does not match"
            },
            "☸ input",
        )
    }

    #[test]
    fn test_single_config_file_no_ns() -> io::Result<()> {
        let dir = tempfile::tempdir()?;

        let filename = dir.path().join("config");

        let mut file = File::create(&filename)?;
        file.write_all(
            b"
apiVersion: v1
clusters: []
contexts:
  - context:
      cluster: test_cluster
      user: test_user
    name: test_context
current-context: test_context
kind: Config
preferences: {}
users: []
",
        )?;
        file.sync_all()?;

        let actual = ModuleRenderer::new("kubernetes")
            .path(dir.path())
            .env("KUBECONFIG", filename.to_string_lossy().as_ref())
            .config(toml::toml! {
                [kubernetes]
                disabled = false
            })
            .collect();

        let expected = Some(format!(
            "{} in ",
            Color::Cyan.bold().paint("☸ test_context")
        ));
        assert_eq!(expected, actual);

        dir.close()
    }

    #[test]
    fn test_single_config_file_with_ns() -> io::Result<()> {
        let dir = tempfile::tempdir()?;

        let filename = dir.path().join("config");

        let mut file = File::create(&filename)?;
        file.write_all(
            b"
apiVersion: v1
clusters: []
contexts:
  - context:
      cluster: test_cluster
      user: test_user
      namespace: test_namespace
    name: test_context
current-context: test_context
kind: Config
preferences: {}
users: []
",
        )?;
        file.sync_all()?;

        let actual = ModuleRenderer::new("kubernetes")
            .path(dir.path())
            .env("KUBECONFIG", filename.to_string_lossy().as_ref())
            .config(toml::toml! {
                [kubernetes]
                disabled = false
            })
            .collect();

        let expected = Some(format!(
            "{} in ",
            Color::Cyan.bold().paint("☸ test_context (test_namespace)")
        ));
        assert_eq!(expected, actual);

        dir.close()
    }

    #[test]
    fn test_single_config_file_with_multiple_ctxs() -> io::Result<()> {
        let dir = tempfile::tempdir()?;

        let filename = dir.path().join("config");

        let mut file = File::create(&filename)?;
        file.write_all(
            b"
apiVersion: v1
clusters: []
contexts:
  - context:
      cluster: another_cluster
      user: another_user
      namespace: another_namespace
    name: another_context
  - context:
      cluster: test_cluster
      user: test_user
      namespace: test_namespace
    name: test_context
current-context: test_context
kind: Config
preferences: {}
users: []
",
        )?;
        file.sync_all()?;

        let actual = ModuleRenderer::new("kubernetes")
            .path(dir.path())
            .env("KUBECONFIG", filename.to_string_lossy().as_ref())
            .config(toml::toml! {
                [kubernetes]
                disabled = false
            })
            .collect();

        let expected = Some(format!(
            "{} in ",
            Color::Cyan.bold().paint("☸ test_context (test_namespace)")
        ));
        assert_eq!(expected, actual);

        dir.close()
    }

    #[test]
    fn test_multiple_config_files_with_context_defined_once() -> io::Result<()> {
        // test that we get the current context from the first config file in the KUBECONFIG,
        // no matter if it is only defined in the latter
        let dir = tempfile::tempdir()?;

        let filename_cc = dir.path().join("config_cc");

        let mut file_cc = File::create(&filename_cc)?;
        file_cc.write_all(
            b"
apiVersion: v1
clusters: []
contexts: []
current-context: test_context
kind: Config
preferences: {}
users: []
",
        )?;
        file_cc.sync_all()?;

        let filename_ctx = dir.path().join("config_ctx");
        let mut file_ctx = File::create(&filename_ctx)?;
        file_ctx.write_all(
            b"
apiVersion: v1
clusters: []
contexts:
  - context:
      cluster: test_cluster
      user: test_user
      namespace: test_namespace
    name: test_context
kind: Config
preferences: {}
users: []
",
        )?;
        file_ctx.sync_all()?;

        // Test current_context first
        let actual_cc_first = ModuleRenderer::new("kubernetes")
            .path(dir.path())
            .env(
                "KUBECONFIG",
                env::join_paths([&filename_cc, &filename_ctx])
                    .unwrap()
                    .to_string_lossy(),
            )
            .config(toml::toml! {
                [kubernetes]
                disabled = false
            })
            .collect();

        // And test with context and namespace first
        let actual_ctx_first = ModuleRenderer::new("kubernetes")
            .path(dir.path())
            .env(
                "KUBECONFIG",
                env::join_paths([&filename_ctx, &filename_cc])
                    .unwrap()
                    .to_string_lossy(),
            )
            .config(toml::toml! {
                [kubernetes]
                disabled = false
            })
            .collect();

        let expected = Some(format!(
            "{} in ",
            Color::Cyan.bold().paint("☸ test_context (test_namespace)")
        ));
        assert_eq!(expected, actual_cc_first);
        assert_eq!(expected, actual_ctx_first);

        dir.close()
    }

    #[test]
    fn test_multiple_config_files_with_context_defined_twice() -> io::Result<()> {
        // tests that, if two files contain the same context,
        // only the context config from the first is used.
        let dir = tempfile::tempdir()?;

        let config1 = dir.path().join("config1");

        let mut file1 = File::create(&config1)?;
        file1.write_all(
            b"
apiVersion: v1
clusters: []
contexts:
  - context:
      cluster: test_cluster1
      namespace: test_namespace1
    name: test_context
current-context: test_context
kind: Config
preferences: {}
users: []
",
        )?;
        file1.sync_all()?;

        let config2 = dir.path().join("config2");

        let mut file2 = File::create(&config2)?;
        file2.write_all(
            b"
apiVersion: v1
clusters: []
contexts:
  - context:
      cluster: test_cluster2
      user: test_user2
    name: test_context
current-context: test_context
kind: Config
preferences: {}
users: []
",
        )?;
        file2.sync_all()?;

        let paths1 = [config1.clone(), config2.clone()];
        let kubeconfig_content1 = env::join_paths(paths1.iter()).unwrap();

        let actual1 = ModuleRenderer::new("kubernetes")
            .path(dir.path())
            .env("KUBECONFIG", kubeconfig_content1.to_string_lossy())
            .config(toml::toml! {
                [kubernetes]
                format = "($user )($cluster )($namespace )"
                disabled = false
            })
            .collect();

        let expected1 = Some("test_cluster1 test_namespace1 ".to_string());
        assert_eq!(expected1, actual1);

        let paths2 = [config2, config1];
        let kubeconfig_content2 = env::join_paths(paths2.iter()).unwrap();

        let actual2 = ModuleRenderer::new("kubernetes")
            .path(dir.path())
            .env("KUBECONFIG", kubeconfig_content2.to_string_lossy())
            .config(toml::toml! {
                [kubernetes]
                format = "($user )($cluster )($namespace )"
                disabled = false
            })
            .collect();

        let expected2 = Some("test_user2 test_cluster2 ".to_string());
        assert_eq!(expected2, actual2);

        dir.close()
    }

    fn base_test_user_alias(
        user_name: &str,
        config: toml::Table,
        expected: &str,
    ) -> io::Result<()> {
        let dir = tempfile::tempdir()?;

        let filename = dir.path().join("config");

        let mut file = File::create(&filename)?;
        file.write_all(
            format!(
                "
apiVersion: v1
clusters: []
contexts:
  - context:
      cluster: test_cluster
      user: {user_name}
      namespace: test_namespace
    name: test_context
current-context: test_context
kind: Config
preferences: {{}}
users: []
"
            )
            .as_bytes(),
        )?;
        file.sync_all()?;

        let actual = ModuleRenderer::new("kubernetes")
            .path(dir.path())
            .env("KUBECONFIG", filename.to_string_lossy().as_ref())
            .config(config)
            .collect();

        let expected = Some(format!("{} in ", Color::Cyan.bold().paint(expected)));
        assert_eq!(expected, actual);

        dir.close()
    }

    #[test]
    fn test_user_alias_simple() -> io::Result<()> {
        base_test_user_alias(
            "test_user",
            toml::toml! {
                [kubernetes]
                disabled = false
                format = "[$symbol$context( \\($user\\))]($style) in "
                [kubernetes.user_aliases]
                "test_user" = "test_alias"
                ".*" = "literal match has precedence"
            },
            "☸ test_context (test_alias)",
        )
    }

    #[test]
    fn test_user_alias_regex() -> io::Result<()> {
        base_test_user_alias(
            "openshift-cluster/user",
            toml::toml! {
                [kubernetes]
                disabled = false
                format = "[$symbol$context( \\($user\\))]($style) in "
                [kubernetes.user_aliases]
                "openshift-cluster/.*" = "test_alias"
            },
            "☸ test_context (test_alias)",
        )
    }

    #[test]
    fn test_user_alias_regex_replace() -> io::Result<()> {
        base_test_user_alias(
            "gke_infra-user-28cccff6_europe-west4_cluster-1",
            toml::toml! {
                [kubernetes]
                disabled = false
                format = "[$symbol$context( \\($user\\))]($style) in "
                [kubernetes.user_aliases]
                "gke_.*_(?P<cluster>[\\w-]+)" = "example: $cluster"
            },
            "☸ test_context (example: cluster-1)",
        )
    }

    #[test]
    fn test_config_context_user_alias_regex_replace() -> io::Result<()> {
        base_test_user_alias(
            "gke_infra-user-28cccff6_europe-west4_cluster-1",
            toml::toml! {
                [kubernetes]
                disabled = false
                format = "[$symbol$context( \\($user\\))]($style) in "
                [[kubernetes.contexts]]
                context_pattern = ".*"
                user_pattern = "gke_.*_(?P<cluster>[\\w-]+)"
                user_alias = "example: $cluster"
            },
            "☸ test_context (example: cluster-1)",
        )
    }

    #[test]
    fn test_user_alias_broken_regex() -> io::Result<()> {
        base_test_user_alias(
            "input",
            toml::toml! {
                [kubernetes]
                disabled = false
                format = "[$symbol$context( \\($user\\))]($style) in "
                [kubernetes.user_aliases]
                "input[.*" = "this does not match"
            },
            "☸ test_context (input)",
        )
    }

    #[test]
    fn test_user_should_use_default_if_no_matching_alias() -> io::Result<()> {
        base_test_user_alias(
            "gke_infra-user-28cccff6_europe-west4_cluster-1",
            toml::toml! {
                [kubernetes]
                disabled = false
                format = "[$symbol$context( \\($user\\))]($style) in "
                [kubernetes.user_aliases]
                "([A-Z])\\w+" = "this does not match"
                "gke_infra-user-28cccff6" = "this does not match"
            },
            "☸ test_context (gke_infra-user-28cccff6_europe-west4_cluster-1)",
        )
    }

    #[test]
    fn test_kube_user() -> io::Result<()> {
        let dir = tempfile::tempdir()?;

        let filename = dir.path().join("config");

        let mut file = File::create(&filename)?;
        file.write_all(
            b"
apiVersion: v1
clusters: []
contexts:
  - context:
      cluster: test_cluster
      user: test_user
      namespace: test_namespace
    name: test_context
current-context: test_context
kind: Config
preferences: {}
users: []
",
        )?;
        file.sync_all()?;

        let actual = ModuleRenderer::new("kubernetes")
            .path(dir.path())
            .env("KUBECONFIG", filename.to_string_lossy().as_ref())
            .config(toml::toml! {
                [kubernetes]
                format = "($user)"
                disabled = false
            })
            .collect();

        let expected = Some("test_user".to_string());
        assert_eq!(expected, actual);
        dir.close()
    }

    #[test]
    fn test_kube_cluster() -> io::Result<()> {
        let dir = tempfile::tempdir()?;

        let filename = dir.path().join("config");

        let mut file = File::create(&filename)?;
        file.write_all(
            b"
apiVersion: v1
clusters: []
contexts:
  - context:
      cluster: test_cluster
      user: test_user
      namespace: test_namespace
    name: test_context
current-context: test_context
kind: Config
preferences: {}
users: []
",
        )?;
        file.sync_all()?;

        let actual = ModuleRenderer::new("kubernetes")
            .path(dir.path())
            .env("KUBECONFIG", filename.to_string_lossy().as_ref())
            .config(toml::toml! {
                [kubernetes]
                format = "($cluster)"
                disabled = false
            })
            .collect();

        let expected = Some("test_cluster".to_string());
        assert_eq!(expected, actual);
        dir.close()
    }

    #[test]
    fn test_kube_user_missing() -> io::Result<()> {
        let dir = tempfile::tempdir()?;

        let filename = dir.path().join("config");

        let mut file = File::create(&filename)?;
        file.write_all(
            b"
apiVersion: v1
clusters: []
contexts:
  - context:
      cluster: test_cluster
      namespace: test_namespace
    name: test_context
current-context: test_context
kind: Config
preferences: {}
users: []
",
        )?;
        file.sync_all()?;

        let actual = ModuleRenderer::new("kubernetes")
            .path(dir.path())
            .env("KUBECONFIG", filename.to_string_lossy().as_ref())
            .config(toml::toml! {
                [kubernetes]
                format = "$symbol($user )($cluster )($namespace)"
                disabled = false
            })
            .collect();

        let expected = Some("☸ test_cluster test_namespace".to_string());
        assert_eq!(expected, actual);
        dir.close()
    }

    #[test]
    fn test_kube_cluster_missing() -> io::Result<()> {
        let dir = tempfile::tempdir()?;

        let filename = dir.path().join("config");

        let mut file = File::create(&filename)?;
        file.write_all(
            b"
apiVersion: v1
clusters: []
contexts:
  - context:
      user: test_user
      namespace: test_namespace
    name: test_context
current-context: test_context
kind: Config
preferences: {}
users: []
",
        )?;
        file.sync_all()?;

        let actual = ModuleRenderer::new("kubernetes")
            .path(dir.path())
            .env("KUBECONFIG", filename.to_string_lossy().as_ref())
            .config(toml::toml! {
                [kubernetes]
                format = "$symbol($user )($cluster )($namespace)"
                disabled = false
            })
            .collect();

        let expected = Some("☸ test_user test_namespace".to_string());
        assert_eq!(expected, actual);
        dir.close()
    }

    #[test]
<<<<<<< HEAD
    fn test_ctx_ignore_simple() -> io::Result<()> {
        let dir = tempfile::tempdir()?;

        let filename = dir.path().join("config");

=======
    fn test_config_context_overwrites_defaults() -> std::io::Result<()> {
        let dir = tempfile::tempdir()?;
        let filename = dir.path().join("config");
>>>>>>> 53c6f08e
        let mut file = File::create(&filename)?;
        file.write_all(
            b"
apiVersion: v1
clusters: []
contexts:
  - context:
<<<<<<< HEAD
      cluster: test_cluster
      user: test_user
=======
      user: test_user
      namespace: test_namespace
>>>>>>> 53c6f08e
    name: test_context
current-context: test_context
kind: Config
preferences: {}
users: []
",
        )?;
        file.sync_all()?;

        let actual = ModuleRenderer::new("kubernetes")
            .path(dir.path())
            .env("KUBECONFIG", filename.to_string_lossy().as_ref())
            .config(toml::toml! {
                [kubernetes]
                disabled = false
<<<<<<< HEAD
                ignore_contexts = ["test_context"]
            })
            .collect();

        assert_eq!(None, actual);

=======
                style = "bold red"

                [[kubernetes.contexts]]
                context_pattern = "test.*"
                style = "bold green"
                symbol = "§ "
            })
            .collect();

        let expected = Some(format!(
            "{} in ",
            Color::Green.bold().paint("§ test_context (test_namespace)")
        ));
        assert_eq!(expected, actual);
>>>>>>> 53c6f08e
        dir.close()
    }

    #[test]
<<<<<<< HEAD
    fn test_combo_ignore_with_namespace() -> io::Result<()> {
        let dir = tempfile::tempdir()?;

        let filename = dir.path().join("config");

=======
    fn test_config_context_both_pattern_must_match() -> io::Result<()> {
        let dir = tempfile::tempdir()?;
        let filename = dir.path().join("config");
        let mut file = File::create(&filename)?;
        file.write_all(
            b"
apiVersion: v1
clusters: []
contexts:
  - context:
      user: test_user
    name: test_context
current-context: test_context
kind: Config
preferences: {}
users: []
",
        )?;
        file.sync_all()?;

        let actual = ModuleRenderer::new("kubernetes")
            .path(dir.path())
            .env("KUBECONFIG", filename.to_string_lossy().as_ref())
            .config(toml::toml! {
                [kubernetes]
                disabled = false
                format = "$symbol$context ($user )"

                [[kubernetes.contexts]]
                context_pattern = "test.*"
                user_pattern = "test.*"
                context_alias = "yy"
                user_alias = "xx"
                symbol = "§ "
            })
            .collect();

        let expected = Some("§ yy xx ".to_string());
        assert_eq!(expected, actual);
        dir.close()
    }

    #[test]
    fn test_config_context_only_one_pattern_matches() -> io::Result<()> {
        let dir = tempfile::tempdir()?;
        let filename = dir.path().join("config");
        let mut file = File::create(&filename)?;
        file.write_all(
            b"
apiVersion: v1
clusters: []
contexts:
  - context:
      user: test_user
    name: test_context
current-context: test_context
kind: Config
preferences: {}
users: []
",
        )?;
        file.sync_all()?;

        let actual = ModuleRenderer::new("kubernetes")
            .path(dir.path())
            .env("KUBECONFIG", filename.to_string_lossy().as_ref())
            .config(toml::toml! {
                [kubernetes]
                disabled = false
                format = "$symbol$context ($user )"

                [[kubernetes.contexts]]
                context_pattern = "test.*"
                user_pattern = "test_BAD.*"
                context_alias = "yy"
                user_alias = "xx"
                symbol = "§ "
            })
            .collect();

        let expected = Some("☸ test_context test_user ".to_string());
        assert_eq!(expected, actual);
        dir.close()
    }

    #[test]
    fn test_config_context_uses_aliases() -> std::io::Result<()> {
        let dir = tempfile::tempdir()?;
        let filename = dir.path().join("config");
>>>>>>> 53c6f08e
        let mut file = File::create(&filename)?;
        file.write_all(
            b"
apiVersion: v1
clusters: []
contexts:
  - context:
<<<<<<< HEAD
      cluster: test_cluster
=======
>>>>>>> 53c6f08e
      user: test_user
      namespace: test_namespace
    name: test_context
current-context: test_context
kind: Config
preferences: {}
users: []
",
        )?;
        file.sync_all()?;

        let actual = ModuleRenderer::new("kubernetes")
            .path(dir.path())
            .env("KUBECONFIG", filename.to_string_lossy().as_ref())
            .config(toml::toml! {
                [kubernetes]
                disabled = false
<<<<<<< HEAD
                ignore_combo = { test_context = ["test_namespace"] }
            })
            .collect();

        assert_eq!(None, actual);

=======
                style = "bold red"
                format = "$symbol($user )($context )($cluster )($namespace)"

                [[kubernetes.contexts]]
                context_pattern = "test.*"
                context_alias = "xyz"
                user_alias = "abc"
                symbol = "§ "
            })
            .collect();

        let expected = Some("§ abc xyz test_namespace".to_string());
        assert_eq!(expected, actual);
>>>>>>> 53c6f08e
        dir.close()
    }

    #[test]
<<<<<<< HEAD
    fn test_combo_ignore_without_namespace() -> io::Result<()> {
        let dir = tempfile::tempdir()?;

        let filename = dir.path().join("config");

=======
    fn test_config_context_user_pattern_does_not_match() -> std::io::Result<()> {
        let dir = tempfile::tempdir()?;
        let filename = dir.path().join("config");
        let mut file = File::create(&filename)?;
        file.write_all(
            b"
apiVersion: v1
clusters: []
contexts:
  - context:
      user: test_user
      namespace: test_namespace
    name: test_context
current-context: test_context
kind: Config
preferences: {}
users: []
",
        )?;
        file.sync_all()?;

        let actual = ModuleRenderer::new("kubernetes")
            .path(dir.path())
            .env("KUBECONFIG", filename.to_string_lossy().as_ref())
            .config(toml::toml! {
                [kubernetes]
                disabled = false
                style = "bold red"
                format = "$symbol($user )($context )($cluster )($namespace)"

                [[kubernetes.contexts]]
                context_pattern = "test"
                user_pattern = "not_matching"
                context_alias = "xyz"
                user_alias = "abc"
                symbol = "§ "
            })
            .collect();

        let expected = Some("☸ test_user test_context test_namespace".to_string());
        assert_eq!(expected, actual);
        dir.close()
    }

    #[test]
    fn test_config_contexts_does_not_match() -> std::io::Result<()> {
        let dir = tempfile::tempdir()?;
        let filename = dir.path().join("config");
>>>>>>> 53c6f08e
        let mut file = File::create(&filename)?;
        file.write_all(
            b"
apiVersion: v1
clusters: []
contexts:
  - context:
<<<<<<< HEAD
      cluster: test_cluster
      user: test_user
=======
      user: test_user
      namespace: test_namespace
>>>>>>> 53c6f08e
    name: test_context
current-context: test_context
kind: Config
preferences: {}
users: []
",
        )?;
        file.sync_all()?;

        let actual = ModuleRenderer::new("kubernetes")
            .path(dir.path())
            .env("KUBECONFIG", filename.to_string_lossy().as_ref())
            .config(toml::toml! {
                [kubernetes]
                disabled = false
<<<<<<< HEAD
                ignore_combo = { test_context = ["test_namespace"] }
=======
                style = "bold red"
                contexts = [
                    {context_pattern = "tests_.*", style = "bold green", symbol = "§ "},
                ]
>>>>>>> 53c6f08e
            })
            .collect();

        let expected = Some(format!(
            "{} in ",
<<<<<<< HEAD
            Color::Cyan.bold().paint("☸ test_context")
        ));
        assert_eq!(expected, actual);

=======
            Color::Red.bold().paint("☸ test_context (test_namespace)")
        ));
        assert_eq!(expected, actual);
>>>>>>> 53c6f08e
        dir.close()
    }

    #[test]
<<<<<<< HEAD
    fn test_combo_ignore_no_namespace() -> io::Result<()> {
        let dir = tempfile::tempdir()?;

        let filename = dir.path().join("config");

=======
    fn test_config_context_bad_regex_should_not_panic() -> std::io::Result<()> {
        let dir = tempfile::tempdir()?;
        let filename = dir.path().join("config");
>>>>>>> 53c6f08e
        let mut file = File::create(&filename)?;
        file.write_all(
            b"
apiVersion: v1
clusters: []
contexts:
  - context:
<<<<<<< HEAD
      cluster: test_cluster
      user: test_user
=======
      user: test_user
      namespace: test_namespace
>>>>>>> 53c6f08e
    name: test_context
current-context: test_context
kind: Config
preferences: {}
users: []
",
        )?;
        file.sync_all()?;

        let actual = ModuleRenderer::new("kubernetes")
            .path(dir.path())
            .env("KUBECONFIG", filename.to_string_lossy().as_ref())
            .config(toml::toml! {
                [kubernetes]
                disabled = false
<<<<<<< HEAD
                ignore_combo = { test_context = [""] }
            })
            .collect();

        assert_eq!(None, actual);

=======
                style = "bold red"
                contexts = [
                    {context_pattern = "tests_(.*", style = "bold green", symbol = "§ "},
                ]
            })
            .collect();

        let expected = Some(format!(
            "{} in ",
            Color::Red.bold().paint("☸ test_context (test_namespace)")
        ));
        assert_eq!(expected, actual);
>>>>>>> 53c6f08e
        dir.close()
    }
}<|MERGE_RESOLUTION|>--- conflicted
+++ resolved
@@ -140,19 +140,12 @@
         .get_env("KUBECONFIG")
         .unwrap_or(default_config_file.to_str()?.to_string());
 
-<<<<<<< HEAD
-    let kube_ctx = env::split_paths(&kube_cfg).find_map(get_kube_context)?;
-
-    if config.ignore_contexts.contains(&kube_ctx.as_str()) {
-        return None
-    }
-
-    let ctx_components: Vec<KubeCtxComponents> = env::split_paths(&kube_cfg)
-        .filter_map(|filename| get_kube_ctx_component(filename, &kube_ctx))
-        .collect();
-=======
     let current_kube_ctx_name =
         env::split_paths(&kube_cfg).find_map(get_current_kube_context_name)?;
+
+    if config.ignore_contexts.contains(&current_kube_ctx_name.as_str()) {
+        return None
+    }
 
     // Even if we have multiple config files, the first key wins
     // https://kubernetes.io/docs/concepts/configuration/organize-cluster-access-kubeconfig/
@@ -210,23 +203,20 @@
     let display_symbol = matched_context_config
         .and_then(|ctx_cfg| ctx_cfg.symbol)
         .unwrap_or(config.symbol);
->>>>>>> 53c6f08e
-
-    for ctx_component in ctx_components.iter() {
-        let kube_namespace = match ctx_component.namespace.clone() { // TODO: not clone it
-            Some(val) => val,
-            _ => String::from(""),
-        };
-
-        let kube_namespace_str = kube_namespace.as_str();
-        if config.ignore_namespaces.contains(&kube_namespace_str) {
-            return None;
-        }
-
-        match config.ignore_combo.get(&kube_ctx) {
-            Some(list) => if list.contains(&kube_namespace_str) { return None; },
-            None => (),
-        }
+
+    let kube_namespace = match ctx_components.namespace.clone() { // TODO: not clone it
+        Some(val) => val,
+        _ => String::from(""),
+    };
+
+    let kube_namespace_str = kube_namespace.as_str();
+    if config.ignore_namespaces.contains(&kube_namespace_str) {
+        return None;
+    }
+
+    match config.ignore_combo.get(&current_kube_ctx_name) {
+        Some(list) => if list.contains(&kube_namespace_str) { return None; },
+        None => (),
     }
 
     let parsed = StringFormatter::new(config.format).and_then(|formatter| {
@@ -1170,54 +1160,194 @@
     }
 
     #[test]
-<<<<<<< HEAD
     fn test_ctx_ignore_simple() -> io::Result<()> {
         let dir = tempfile::tempdir()?;
 
         let filename = dir.path().join("config");
 
-=======
+        let mut file = File::create(&filename)?;
+        file.write_all(
+            b"
+apiVersion: v1
+clusters: []
+contexts:
+  - context:
+      cluster: test_cluster
+      user: test_user
+    name: test_context
+current-context: test_context
+kind: Config
+preferences: {}
+users: []
+",
+        )?;
+        file.sync_all()?;
+
+        let actual = ModuleRenderer::new("kubernetes")
+            .path(dir.path())
+            .env("KUBECONFIG", filename.to_string_lossy().as_ref())
+            .config(toml::toml! {
+                [kubernetes]
+                disabled = false
+                ignore_contexts = ["test_context"]
+            })
+            .collect();
+
+        assert_eq!(None, actual);
+
+        dir.close()
+    }
+
+    #[test]
+    fn test_combo_ignore_with_namespace() -> io::Result<()> {
+        let dir = tempfile::tempdir()?;
+
+        let filename = dir.path().join("config");
+
+        let mut file = File::create(&filename)?;
+        file.write_all(
+            b"
+apiVersion: v1
+clusters: []
+contexts:
+  - context:
+      cluster: test_cluster
+      user: test_user
+      namespace: test_namespace
+    name: test_context
+current-context: test_context
+kind: Config
+preferences: {}
+users: []
+",
+        )?;
+        file.sync_all()?;
+
+        let actual = ModuleRenderer::new("kubernetes")
+            .path(dir.path())
+            .env("KUBECONFIG", filename.to_string_lossy().as_ref())
+            .config(toml::toml! {
+                [kubernetes]
+                disabled = false
+                ignore_combo = { test_context = ["test_namespace"] }
+            })
+            .collect();
+
+        assert_eq!(None, actual);
+
+        dir.close()
+    }
+
+    #[test]
+    fn test_combo_ignore_without_namespace() -> io::Result<()> {
+        let dir = tempfile::tempdir()?;
+
+        let filename = dir.path().join("config");
+
+        let mut file = File::create(&filename)?;
+        file.write_all(
+            b"
+apiVersion: v1
+clusters: []
+contexts:
+  - context:
+      cluster: test_cluster
+      user: test_user
+    name: test_context
+current-context: test_context
+kind: Config
+preferences: {}
+users: []
+",
+        )?;
+        file.sync_all()?;
+
+        let actual = ModuleRenderer::new("kubernetes")
+            .path(dir.path())
+            .env("KUBECONFIG", filename.to_string_lossy().as_ref())
+            .config(toml::toml! {
+                [kubernetes]
+                disabled = false
+                ignore_combo = { test_context = ["test_namespace"] }
+            })
+            .collect();
+
+        let expected = Some(format!(
+            "{} in ",
+            Color::Cyan.bold().paint("☸ test_context")
+        ));
+        assert_eq!(expected, actual);
+
+        dir.close()
+    }
+
+    #[test]
+    fn test_combo_ignore_no_namespace() -> io::Result<()> {
+        let dir = tempfile::tempdir()?;
+
+        let filename = dir.path().join("config");
+
+        let mut file = File::create(&filename)?;
+        file.write_all(
+            b"
+apiVersion: v1
+clusters: []
+contexts:
+  - context:
+      cluster: test_cluster
+      user: test_user
+    name: test_context
+current-context: test_context
+kind: Config
+preferences: {}
+users: []
+",
+        )?;
+        file.sync_all()?;
+
+        let actual = ModuleRenderer::new("kubernetes")
+            .path(dir.path())
+            .env("KUBECONFIG", filename.to_string_lossy().as_ref())
+            .config(toml::toml! {
+                [kubernetes]
+                disabled = false
+                ignore_combo = { test_context = [""] }
+            })
+            .collect();
+
+        assert_eq!(None, actual);
+
+        dir.close()
+    }
+
+    #[test]
     fn test_config_context_overwrites_defaults() -> std::io::Result<()> {
         let dir = tempfile::tempdir()?;
         let filename = dir.path().join("config");
->>>>>>> 53c6f08e
-        let mut file = File::create(&filename)?;
-        file.write_all(
-            b"
-apiVersion: v1
-clusters: []
-contexts:
-  - context:
-<<<<<<< HEAD
-      cluster: test_cluster
-      user: test_user
-=======
+        let mut file = File::create(&filename)?;
+        file.write_all(
+            b"
+apiVersion: v1
+clusters: []
+contexts:
+  - context:
       user: test_user
       namespace: test_namespace
->>>>>>> 53c6f08e
-    name: test_context
-current-context: test_context
-kind: Config
-preferences: {}
-users: []
-",
-        )?;
-        file.sync_all()?;
-
-        let actual = ModuleRenderer::new("kubernetes")
-            .path(dir.path())
-            .env("KUBECONFIG", filename.to_string_lossy().as_ref())
-            .config(toml::toml! {
-                [kubernetes]
-                disabled = false
-<<<<<<< HEAD
-                ignore_contexts = ["test_context"]
-            })
-            .collect();
-
-        assert_eq!(None, actual);
-
-=======
+    name: test_context
+current-context: test_context
+kind: Config
+preferences: {}
+users: []
+",
+        )?;
+        file.sync_all()?;
+
+        let actual = ModuleRenderer::new("kubernetes")
+            .path(dir.path())
+            .env("KUBECONFIG", filename.to_string_lossy().as_ref())
+            .config(toml::toml! {
+                [kubernetes]
+                disabled = false
                 style = "bold red"
 
                 [[kubernetes.contexts]]
@@ -1232,18 +1362,10 @@
             Color::Green.bold().paint("§ test_context (test_namespace)")
         ));
         assert_eq!(expected, actual);
->>>>>>> 53c6f08e
-        dir.close()
-    }
-
-    #[test]
-<<<<<<< HEAD
-    fn test_combo_ignore_with_namespace() -> io::Result<()> {
-        let dir = tempfile::tempdir()?;
-
-        let filename = dir.path().join("config");
-
-=======
+        dir.close()
+    }
+
+    #[test]
     fn test_config_context_both_pattern_must_match() -> io::Result<()> {
         let dir = tempfile::tempdir()?;
         let filename = dir.path().join("config");
@@ -1333,18 +1455,13 @@
     fn test_config_context_uses_aliases() -> std::io::Result<()> {
         let dir = tempfile::tempdir()?;
         let filename = dir.path().join("config");
->>>>>>> 53c6f08e
-        let mut file = File::create(&filename)?;
-        file.write_all(
-            b"
-apiVersion: v1
-clusters: []
-contexts:
-  - context:
-<<<<<<< HEAD
-      cluster: test_cluster
-=======
->>>>>>> 53c6f08e
+        let mut file = File::create(&filename)?;
+        file.write_all(
+            b"
+apiVersion: v1
+clusters: []
+contexts:
+  - context:
       user: test_user
       namespace: test_namespace
     name: test_context
@@ -1362,14 +1479,6 @@
             .config(toml::toml! {
                 [kubernetes]
                 disabled = false
-<<<<<<< HEAD
-                ignore_combo = { test_context = ["test_namespace"] }
-            })
-            .collect();
-
-        assert_eq!(None, actual);
-
-=======
                 style = "bold red"
                 format = "$symbol($user )($context )($cluster )($namespace)"
 
@@ -1383,18 +1492,10 @@
 
         let expected = Some("§ abc xyz test_namespace".to_string());
         assert_eq!(expected, actual);
->>>>>>> 53c6f08e
-        dir.close()
-    }
-
-    #[test]
-<<<<<<< HEAD
-    fn test_combo_ignore_without_namespace() -> io::Result<()> {
-        let dir = tempfile::tempdir()?;
-
-        let filename = dir.path().join("config");
-
-=======
+        dir.close()
+    }
+
+    #[test]
     fn test_config_context_user_pattern_does_not_match() -> std::io::Result<()> {
         let dir = tempfile::tempdir()?;
         let filename = dir.path().join("config");
@@ -1443,114 +1544,33 @@
     fn test_config_contexts_does_not_match() -> std::io::Result<()> {
         let dir = tempfile::tempdir()?;
         let filename = dir.path().join("config");
->>>>>>> 53c6f08e
-        let mut file = File::create(&filename)?;
-        file.write_all(
-            b"
-apiVersion: v1
-clusters: []
-contexts:
-  - context:
-<<<<<<< HEAD
-      cluster: test_cluster
-      user: test_user
-=======
+        let mut file = File::create(&filename)?;
+        file.write_all(
+            b"
+apiVersion: v1
+clusters: []
+contexts:
+  - context:
       user: test_user
       namespace: test_namespace
->>>>>>> 53c6f08e
-    name: test_context
-current-context: test_context
-kind: Config
-preferences: {}
-users: []
-",
-        )?;
-        file.sync_all()?;
-
-        let actual = ModuleRenderer::new("kubernetes")
-            .path(dir.path())
-            .env("KUBECONFIG", filename.to_string_lossy().as_ref())
-            .config(toml::toml! {
-                [kubernetes]
-                disabled = false
-<<<<<<< HEAD
-                ignore_combo = { test_context = ["test_namespace"] }
-=======
+    name: test_context
+current-context: test_context
+kind: Config
+preferences: {}
+users: []
+",
+        )?;
+        file.sync_all()?;
+
+        let actual = ModuleRenderer::new("kubernetes")
+            .path(dir.path())
+            .env("KUBECONFIG", filename.to_string_lossy().as_ref())
+            .config(toml::toml! {
+                [kubernetes]
+                disabled = false
                 style = "bold red"
                 contexts = [
                     {context_pattern = "tests_.*", style = "bold green", symbol = "§ "},
-                ]
->>>>>>> 53c6f08e
-            })
-            .collect();
-
-        let expected = Some(format!(
-            "{} in ",
-<<<<<<< HEAD
-            Color::Cyan.bold().paint("☸ test_context")
-        ));
-        assert_eq!(expected, actual);
-
-=======
-            Color::Red.bold().paint("☸ test_context (test_namespace)")
-        ));
-        assert_eq!(expected, actual);
->>>>>>> 53c6f08e
-        dir.close()
-    }
-
-    #[test]
-<<<<<<< HEAD
-    fn test_combo_ignore_no_namespace() -> io::Result<()> {
-        let dir = tempfile::tempdir()?;
-
-        let filename = dir.path().join("config");
-
-=======
-    fn test_config_context_bad_regex_should_not_panic() -> std::io::Result<()> {
-        let dir = tempfile::tempdir()?;
-        let filename = dir.path().join("config");
->>>>>>> 53c6f08e
-        let mut file = File::create(&filename)?;
-        file.write_all(
-            b"
-apiVersion: v1
-clusters: []
-contexts:
-  - context:
-<<<<<<< HEAD
-      cluster: test_cluster
-      user: test_user
-=======
-      user: test_user
-      namespace: test_namespace
->>>>>>> 53c6f08e
-    name: test_context
-current-context: test_context
-kind: Config
-preferences: {}
-users: []
-",
-        )?;
-        file.sync_all()?;
-
-        let actual = ModuleRenderer::new("kubernetes")
-            .path(dir.path())
-            .env("KUBECONFIG", filename.to_string_lossy().as_ref())
-            .config(toml::toml! {
-                [kubernetes]
-                disabled = false
-<<<<<<< HEAD
-                ignore_combo = { test_context = [""] }
-            })
-            .collect();
-
-        assert_eq!(None, actual);
-
-=======
-                style = "bold red"
-                contexts = [
-                    {context_pattern = "tests_(.*", style = "bold green", symbol = "§ "},
                 ]
             })
             .collect();
@@ -1560,7 +1580,49 @@
             Color::Red.bold().paint("☸ test_context (test_namespace)")
         ));
         assert_eq!(expected, actual);
->>>>>>> 53c6f08e
+        dir.close()
+    }
+
+    #[test]
+    fn test_config_context_bad_regex_should_not_panic() -> std::io::Result<()> {
+        let dir = tempfile::tempdir()?;
+        let filename = dir.path().join("config");
+        let mut file = File::create(&filename)?;
+        file.write_all(
+            b"
+apiVersion: v1
+clusters: []
+contexts:
+  - context:
+      user: test_user
+      namespace: test_namespace
+    name: test_context
+current-context: test_context
+kind: Config
+preferences: {}
+users: []
+",
+        )?;
+        file.sync_all()?;
+
+        let actual = ModuleRenderer::new("kubernetes")
+            .path(dir.path())
+            .env("KUBECONFIG", filename.to_string_lossy().as_ref())
+            .config(toml::toml! {
+                [kubernetes]
+                disabled = false
+                style = "bold red"
+                contexts = [
+                    {context_pattern = "tests_(.*", style = "bold green", symbol = "§ "},
+                ]
+            })
+            .collect();
+
+        let expected = Some(format!(
+            "{} in ",
+            Color::Red.bold().paint("☸ test_context (test_namespace)")
+        ));
+        assert_eq!(expected, actual);
         dir.close()
     }
 }