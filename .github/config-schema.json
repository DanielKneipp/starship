{
  "$schema": "https://json-schema.org/draft/2020-12/schema",
  "title": "FullConfig",
  "type": "object",
  "properties": {
    "$schema": {
      "type": "string",
      "default": "https://starship.rs/config-schema.json"
    },
    "format": {
      "type": "string",
      "default": "$all"
    },
    "right_format": {
      "type": "string",
      "default": ""
    },
    "continuation_prompt": {
      "type": "string",
      "default": "[∙](bright-black) "
    },
    "scan_timeout": {
      "type": "integer",
      "format": "uint64",
      "minimum": 0,
      "default": 30
    },
    "command_timeout": {
      "type": "integer",
      "format": "uint64",
      "minimum": 0,
      "default": 500
    },
    "add_newline": {
      "type": "boolean",
      "default": true
    },
    "follow_symlinks": {
      "type": "boolean",
      "default": true
    },
    "palette": {
      "type": [
        "string",
        "null"
      ]
    },
    "palettes": {
      "type": "object",
      "additionalProperties": {
        "type": "object",
        "additionalProperties": {
          "type": "string"
        }
      },
      "default": {}
    },
    "profiles": {
      "type": "object",
      "additionalProperties": {
        "type": "string"
      },
      "default": {}
    },
    "aws": {
      "$ref": "#/$defs/AwsConfig",
      "default": {
        "format": "on [$symbol($profile )(\\($region\\) )(\\[$duration\\] )]($style)",
        "symbol": "☁️  ",
        "style": "bold yellow",
        "disabled": false,
        "region_aliases": {},
        "profile_aliases": {},
        "expiration_symbol": "X",
        "force_display": false
      }
    },
    "azure": {
      "$ref": "#/$defs/AzureConfig",
      "default": {
        "format": "on [$symbol($subscription)]($style) ",
        "symbol": "󰠅 ",
        "style": "blue bold",
        "disabled": true,
        "subscription_aliases": {}
      }
    },
    "battery": {
      "$ref": "#/$defs/BatteryConfig",
      "default": {
        "format": "[$symbol$percentage]($style) ",
        "full_symbol": "󰁹 ",
        "charging_symbol": "󰂄 ",
        "discharging_symbol": "󰂃 ",
        "unknown_symbol": "󰁽 ",
        "empty_symbol": "󰂎 ",
        "display": [
          {
            "threshold": 10,
            "style": "red bold",
            "charging_symbol": null,
            "discharging_symbol": null
          }
        ],
        "disabled": false
      }
    },
    "buf": {
      "$ref": "#/$defs/BufConfig",
      "default": {
        "format": "with [$symbol($version )]($style)",
        "version_format": "v${raw}",
        "symbol": "🐃 ",
        "style": "bold blue",
        "disabled": false,
        "detect_extensions": [],
        "detect_files": [
          "buf.yaml",
          "buf.gen.yaml",
          "buf.work.yaml"
        ],
        "detect_folders": []
      }
    },
    "bun": {
      "$ref": "#/$defs/BunConfig",
      "default": {
        "format": "via [$symbol($version )]($style)",
        "version_format": "v${raw}",
        "symbol": "🥟 ",
        "style": "bold red",
        "disabled": false,
        "detect_extensions": [],
        "detect_files": [
          "bun.lock",
          "bun.lockb",
          "bunfig.toml"
        ],
        "detect_folders": []
      }
    },
    "c": {
      "$ref": "#/$defs/CcConfig_for_CConfigMarker",
      "default": {
        "format": "via [$symbol($version(-$name) )]($style)",
        "version_format": "v${raw}",
        "style": "149 bold",
        "symbol": "C ",
        "disabled": false,
        "detect_extensions": [
          "c",
          "h"
        ],
        "detect_files": [],
        "detect_folders": [],
        "commands": [
          [
            "cc",
            "--version"
          ],
          [
            "gcc",
            "--version"
          ],
          [
            "clang",
            "--version"
          ]
        ]
      }
    },
    "character": {
      "$ref": "#/$defs/CharacterConfig",
      "default": {
        "format": "$symbol ",
        "success_symbol": "[❯](bold green)",
        "error_symbol": "[❯](bold red)",
        "vimcmd_symbol": "[❮](bold green)",
        "vimcmd_visual_symbol": "[❮](bold yellow)",
        "vimcmd_replace_symbol": "[❮](bold purple)",
        "vimcmd_replace_one_symbol": "[❮](bold purple)",
        "disabled": false
      }
    },
    "cmake": {
      "$ref": "#/$defs/CMakeConfig",
      "default": {
        "format": "via [$symbol($version )]($style)",
        "version_format": "v${raw}",
        "symbol": "△ ",
        "style": "bold blue",
        "disabled": false,
        "detect_extensions": [],
        "detect_files": [
          "CMakeLists.txt",
          "CMakeCache.txt"
        ],
        "detect_folders": []
      }
    },
    "cmd_duration": {
      "$ref": "#/$defs/CmdDurationConfig",
      "default": {
        "format": "took [$duration]($style) ",
        "min_time": 2000,
        "style": "yellow bold",
        "show_milliseconds": false,
        "disabled": false,
        "show_notifications": false,
        "min_time_to_notify": 45000
      }
    },
    "cobol": {
      "$ref": "#/$defs/CobolConfig",
      "default": {
        "format": "via [$symbol($version )]($style)",
        "version_format": "v${raw}",
        "symbol": "⚙️ ",
        "style": "bold blue",
        "disabled": false,
        "detect_extensions": [
          "cbl",
          "cob",
          "CBL",
          "COB"
        ],
        "detect_files": [],
        "detect_folders": []
      }
    },
    "conda": {
      "$ref": "#/$defs/CondaConfig",
      "default": {
        "format": "via [$symbol$environment]($style) ",
        "truncation_length": 1,
        "symbol": "🅒 ",
        "style": "green bold",
        "ignore_base": true,
        "detect_env_vars": [
          "!PIXI_ENVIRONMENT_NAME"
        ],
        "disabled": false
      }
    },
    "container": {
      "$ref": "#/$defs/ContainerConfig",
      "default": {
        "format": "[$symbol \\[$name\\]]($style) ",
        "symbol": "⬢",
        "style": "red bold dimmed",
        "disabled": false
      }
    },
    "cpp": {
      "$ref": "#/$defs/CcConfig_for_CppConfigMarker",
      "default": {
        "format": "via [$symbol($version(-$name) )]($style)",
        "version_format": "v${raw}",
        "style": "149 bold",
        "symbol": "C++ ",
        "disabled": true,
        "detect_extensions": [
          "cpp",
          "cc",
          "cxx",
          "c++",
          "hpp",
          "hh",
          "hxx",
          "h++",
          "tcc"
        ],
        "detect_files": [],
        "detect_folders": [],
        "commands": [
          [
            "c++",
            "--version"
          ],
          [
            "g++",
            "--version"
          ],
          [
            "clang++",
            "--version"
          ]
        ]
      }
    },
    "crystal": {
      "$ref": "#/$defs/CrystalConfig",
      "default": {
        "format": "via [$symbol($version )]($style)",
        "version_format": "v${raw}",
        "symbol": "🔮 ",
        "style": "bold red",
        "disabled": false,
        "detect_extensions": [
          "cr"
        ],
        "detect_files": [
          "shard.yml"
        ],
        "detect_folders": []
      }
    },
    "daml": {
      "$ref": "#/$defs/DamlConfig",
      "default": {
        "format": "via [$symbol($version )]($style)",
        "symbol": "Λ ",
        "version_format": "v${raw}",
        "style": "bold cyan",
        "disabled": false,
        "detect_extensions": [],
        "detect_files": [
          "daml.yaml"
        ],
        "detect_folders": []
      }
    },
    "dart": {
      "$ref": "#/$defs/DartConfig",
      "default": {
        "format": "via [$symbol($version )]($style)",
        "version_format": "v${raw}",
        "symbol": "🎯 ",
        "style": "bold blue",
        "disabled": false,
        "detect_extensions": [
          "dart"
        ],
        "detect_files": [
          "pubspec.yaml",
          "pubspec.yml",
          "pubspec.lock"
        ],
        "detect_folders": [
          ".dart_tool"
        ]
      }
    },
    "deno": {
      "$ref": "#/$defs/DenoConfig",
      "default": {
        "format": "via [$symbol($version )]($style)",
        "version_format": "v${raw}",
        "symbol": "🦕 ",
        "style": "green bold",
        "disabled": false,
        "detect_extensions": [],
        "detect_files": [
          "deno.json",
          "deno.jsonc",
          "deno.lock",
          "mod.ts",
          "deps.ts",
          "mod.js",
          "deps.js"
        ],
        "detect_folders": []
      }
    },
    "directory": {
      "$ref": "#/$defs/DirectoryConfig",
      "default": {
        "format": "[$path]($style)[$read_only]($read_only_style) ",
        "truncation_length": 3,
        "truncate_to_repo": true,
        "substitutions": {},
        "fish_style_pwd_dir_length": 0,
        "use_logical_path": true,
        "repo_root_format": "[$before_root_path]($before_repo_root_style)[$repo_root]($repo_root_style)[$path]($style)[$read_only]($read_only_style) ",
        "style": "cyan bold",
        "repo_root_style": null,
        "before_repo_root_style": null,
        "disabled": false,
        "read_only": "🔒",
        "read_only_style": "red",
        "truncation_symbol": "",
        "home_symbol": "~",
        "use_os_path_sep": true
      }
    },
    "direnv": {
      "$ref": "#/$defs/DirenvConfig",
      "default": {
        "format": "[$symbol$loaded/$allowed]($style) ",
        "symbol": "direnv ",
        "style": "bold bright-yellow",
        "disabled": true,
        "detect_extensions": [],
        "detect_env_vars": [
          "DIRENV_FILE"
        ],
        "detect_files": [
          ".envrc"
        ],
        "detect_folders": [],
        "allowed_msg": "allowed",
        "not_allowed_msg": "not allowed",
        "denied_msg": "denied",
        "loaded_msg": "loaded",
        "unloaded_msg": "not loaded"
      }
    },
    "docker_context": {
      "$ref": "#/$defs/DockerContextConfig",
      "default": {
        "format": "via [$symbol$context]($style) ",
        "symbol": "🐳 ",
        "style": "blue bold",
        "only_with_files": true,
        "disabled": false,
        "detect_extensions": [],
        "detect_files": [
          "compose.yml",
          "compose.yaml",
          "docker-compose.yml",
          "docker-compose.yaml",
          "Dockerfile"
        ],
<<<<<<< HEAD
        "detect_folders": [],
        "disabled": false,
        "format": "via [$symbol$context]($style) ",
        "ignore_contexts": [
          "default"
        ],
        "only_with_files": true,
        "style": "blue bold",
        "symbol": "🐳 "
      },
      "allOf": [
        {
          "$ref": "#/definitions/DockerContextConfig"
        }
      ]
=======
        "detect_folders": []
      }
>>>>>>> 2581f8f9
    },
    "dotnet": {
      "$ref": "#/$defs/DotnetConfig",
      "default": {
        "format": "via [$symbol($version )(🎯 $tfm )]($style)",
        "version_format": "v${raw}",
        "symbol": ".NET ",
        "style": "blue bold",
        "heuristic": true,
        "disabled": false,
        "detect_extensions": [
          "csproj",
          "fsproj",
          "xproj"
        ],
        "detect_files": [
          "global.json",
          "project.json",
          "Directory.Build.props",
          "Directory.Build.targets",
          "Packages.props"
        ],
        "detect_folders": []
      }
    },
    "elixir": {
      "$ref": "#/$defs/ElixirConfig",
      "default": {
        "format": "via [$symbol($version \\(OTP $otp_version\\) )]($style)",
        "version_format": "v${raw}",
        "symbol": "💧 ",
        "style": "bold purple",
        "disabled": false,
        "detect_extensions": [],
        "detect_files": [
          "mix.exs"
        ],
        "detect_folders": []
      }
    },
    "elm": {
      "$ref": "#/$defs/ElmConfig",
      "default": {
        "format": "via [$symbol($version )]($style)",
        "version_format": "v${raw}",
        "symbol": "🌳 ",
        "style": "cyan bold",
        "disabled": false,
        "detect_extensions": [
          "elm"
        ],
        "detect_files": [
          "elm.json",
          "elm-package.json",
          ".elm-version"
        ],
        "detect_folders": [
          "elm-stuff"
        ]
      }
    },
    "env_var": {
      "type": "object",
      "additionalProperties": {
        "$ref": "#/$defs/EnvVarConfig"
      },
      "default": {}
    },
    "erlang": {
      "$ref": "#/$defs/ErlangConfig",
      "default": {
        "format": "via [$symbol($version )]($style)",
        "version_format": "v${raw}",
        "symbol": " ",
        "style": "bold red",
        "disabled": false,
        "detect_extensions": [],
        "detect_files": [
          "rebar.config",
          "erlang.mk"
        ],
        "detect_folders": []
      }
    },
    "fennel": {
      "$ref": "#/$defs/FennelConfig",
      "default": {
        "format": "via [$symbol($version )]($style)",
        "version_format": "v${raw}",
        "symbol": "🧅 ",
        "style": "bold green",
        "disabled": true,
        "detect_extensions": [
          "fnl"
        ],
        "detect_files": [],
        "detect_folders": []
      }
    },
    "fill": {
      "$ref": "#/$defs/FillConfig",
      "default": {
        "style": "bold black",
        "symbol": ".",
        "disabled": false
      }
    },
    "fossil_branch": {
      "$ref": "#/$defs/FossilBranchConfig",
      "default": {
        "format": "on [$symbol$branch]($style) ",
        "symbol": " ",
        "style": "bold purple",
        "truncation_length": 9223372036854775807,
        "truncation_symbol": "…",
        "disabled": true
      }
    },
    "fossil_metrics": {
      "$ref": "#/$defs/FossilMetricsConfig",
      "default": {
        "format": "([+$added]($added_style) )([-$deleted]($deleted_style) )",
        "added_style": "bold green",
        "deleted_style": "bold red",
        "only_nonzero_diffs": true,
        "disabled": true
      }
    },
    "gcloud": {
      "$ref": "#/$defs/GcloudConfig",
      "default": {
        "format": "on [$symbol$account(@$domain)(\\($region\\))]($style) ",
        "symbol": "☁️  ",
        "style": "bold blue",
        "disabled": false,
        "region_aliases": {},
        "project_aliases": {},
        "detect_env_vars": []
      }
    },
    "git_branch": {
      "$ref": "#/$defs/GitBranchConfig",
      "default": {
        "format": "on [$symbol$branch(:$remote_branch)]($style) ",
        "symbol": " ",
        "style": "bold purple",
        "truncation_length": 9223372036854775807,
        "truncation_symbol": "…",
        "only_attached": false,
        "always_show_remote": false,
        "ignore_branches": [],
        "disabled": false
      }
    },
    "git_commit": {
      "$ref": "#/$defs/GitCommitConfig",
      "default": {
        "format": "[\\($hash$tag\\)]($style) ",
        "commit_hash_length": 7,
        "style": "green bold",
        "only_detached": true,
        "disabled": false,
        "tag_symbol": " 🏷  ",
        "tag_disabled": true,
        "tag_max_candidates": 0
      }
    },
    "git_metrics": {
      "$ref": "#/$defs/GitMetricsConfig",
      "default": {
        "format": "([+$added]($added_style) )([-$deleted]($deleted_style) )",
        "added_style": "bold green",
        "deleted_style": "bold red",
        "only_nonzero_diffs": true,
        "disabled": true,
        "ignore_submodules": false
      }
    },
    "git_state": {
      "$ref": "#/$defs/GitStateConfig",
      "default": {
        "format": "\\([$state( $progress_current/$progress_total)]($style)\\) ",
        "rebase": "REBASING",
        "merge": "MERGING",
        "revert": "REVERTING",
        "cherry_pick": "CHERRY-PICKING",
        "bisect": "BISECTING",
        "am": "AM",
        "am_or_rebase": "AM/REBASE",
        "style": "bold yellow",
        "disabled": false
      }
    },
    "git_status": {
      "$ref": "#/$defs/GitStatusConfig",
      "default": {
        "format": "([\\[$all_status$ahead_behind\\]]($style) )",
        "style": "red bold",
        "stashed": "\\$",
        "ahead": "⇡",
        "behind": "⇣",
        "up_to_date": "",
        "diverged": "⇕",
        "conflicted": "=",
        "deleted": "✘",
        "renamed": "»",
        "modified": "!",
        "staged": "+",
        "untracked": "?",
        "typechanged": "",
        "ignore_submodules": false,
        "disabled": false,
        "use_git_executable": false
      }
    },
    "gleam": {
      "$ref": "#/$defs/GleamConfig",
      "default": {
        "format": "via [$symbol($version )]($style)",
        "version_format": "v${raw}",
        "symbol": "⭐ ",
        "style": "bold #FFAFF3",
        "disabled": false,
        "detect_extensions": [
          "gleam"
        ],
        "detect_files": [
          "gleam.toml"
        ],
        "detect_folders": []
      }
    },
    "golang": {
      "$ref": "#/$defs/GoConfig",
      "default": {
        "format": "via [$symbol($version )]($style)",
        "version_format": "v${raw}",
        "symbol": "🐹 ",
        "style": "bold cyan",
        "disabled": false,
        "not_capable_style": "bold red",
        "detect_extensions": [
          "go"
        ],
        "detect_files": [
          "go.mod",
          "go.sum",
          "go.work",
          "glide.yaml",
          "Gopkg.yml",
          "Gopkg.lock",
          ".go-version"
        ],
        "detect_folders": [
          "Godeps"
        ]
      }
    },
    "gradle": {
      "$ref": "#/$defs/GradleConfig",
      "default": {
        "format": "via [$symbol($version )]($style)",
        "version_format": "v${raw}",
        "symbol": "🅶 ",
        "style": "bold bright-cyan",
        "disabled": false,
        "recursive": false,
        "detect_extensions": [
          "gradle",
          "gradle.kts"
        ],
        "detect_files": [],
        "detect_folders": [
          "gradle"
        ]
      }
    },
    "guix_shell": {
      "$ref": "#/$defs/GuixShellConfig",
      "default": {
        "format": "via [$symbol]($style) ",
        "symbol": "🐃 ",
        "style": "yellow bold",
        "disabled": false
      }
    },
    "haskell": {
      "$ref": "#/$defs/HaskellConfig",
      "default": {
        "format": "via [$symbol($version )]($style)",
        "version_format": "v${raw}",
        "symbol": "λ ",
        "style": "bold purple",
        "disabled": false,
        "detect_extensions": [
          "hs",
          "cabal",
          "hs-boot"
        ],
        "detect_files": [
          "stack.yaml",
          "cabal.project"
        ],
        "detect_folders": []
      }
    },
    "haxe": {
      "$ref": "#/$defs/HaxeConfig",
      "default": {
        "format": "via [$symbol($version )]($style)",
        "version_format": "v${raw}",
        "symbol": "⌘ ",
        "style": "bold fg:202",
        "disabled": false,
        "detect_extensions": [
          "hx",
          "hxml"
        ],
        "detect_files": [
          "haxelib.json",
          "hxformat.json",
          ".haxerc"
        ],
        "detect_folders": [
          ".haxelib",
          "haxe_libraries"
        ]
      }
    },
    "helm": {
      "$ref": "#/$defs/HelmConfig",
      "default": {
        "format": "via [$symbol($version )]($style)",
        "version_format": "v${raw}",
        "symbol": "⎈ ",
        "style": "bold white",
        "disabled": false,
        "detect_extensions": [],
        "detect_files": [
          "helmfile.yaml",
          "Chart.yaml"
        ],
        "detect_folders": []
      }
    },
    "hg_branch": {
      "$ref": "#/$defs/HgBranchConfig",
      "default": {
        "format": "on [$symbol$branch(:$topic)]($style) ",
        "symbol": " ",
        "style": "bold purple",
        "truncation_length": 9223372036854775807,
        "truncation_symbol": "…",
        "disabled": true
      }
    },
    "hg_state": {
      "$ref": "#/$defs/HgStateConfig",
      "default": {
        "format": "\\([$state]($style)\\) ",
        "merge": "MERGING",
        "rebase": "REBASING",
        "update": "UPDATING",
        "bisect": "BISECTING",
        "shelve": "SHELVING",
        "graft": "GRAFTING",
        "transplant": "TRANSPLANTING",
        "histedit": "HISTEDITING",
        "style": "bold yellow",
        "disabled": true
      }
    },
    "hostname": {
      "$ref": "#/$defs/HostnameConfig",
      "default": {
        "format": "[$ssh_symbol$hostname]($style) in ",
        "ssh_only": true,
        "ssh_symbol": "🌐 ",
        "trim_at": ".",
        "detect_env_vars": [],
        "style": "green dimmed bold",
        "disabled": false,
        "aliases": {}
      }
    },
    "java": {
      "$ref": "#/$defs/JavaConfig",
      "default": {
        "format": "via [$symbol($version )]($style)",
        "disabled": false,
        "version_format": "v${raw}",
        "style": "red dimmed",
        "symbol": "☕ ",
        "detect_extensions": [
          "java",
          "class",
          "jar",
          "gradle",
          "clj",
          "cljc"
        ],
        "detect_files": [
          "pom.xml",
          "build.gradle.kts",
          "build.sbt",
          ".java-version",
          "deps.edn",
          "project.clj",
          "build.boot",
          ".sdkmanrc"
        ],
        "detect_folders": []
      }
    },
    "jobs": {
      "$ref": "#/$defs/JobsConfig",
      "default": {
        "format": "[$symbol$number]($style) ",
        "threshold": 1,
        "symbol_threshold": 1,
        "number_threshold": 2,
        "symbol": "✦",
        "style": "bold blue",
        "disabled": false
      }
    },
    "julia": {
      "$ref": "#/$defs/JuliaConfig",
      "default": {
        "format": "via [$symbol($version )]($style)",
        "version_format": "v${raw}",
        "symbol": "ஃ ",
        "style": "bold purple",
        "disabled": false,
        "detect_extensions": [
          "jl"
        ],
        "detect_files": [
          "Project.toml",
          "Manifest.toml"
        ],
        "detect_folders": []
      }
    },
    "kotlin": {
      "$ref": "#/$defs/KotlinConfig",
      "default": {
        "format": "via [$symbol($version )]($style)",
        "version_format": "v${raw}",
        "symbol": "🅺 ",
        "style": "bold blue",
        "kotlin_binary": "kotlin",
        "disabled": false,
        "detect_extensions": [
          "kt",
          "kts"
        ],
        "detect_files": [],
        "detect_folders": []
      }
    },
    "kubernetes": {
      "$ref": "#/$defs/KubernetesConfig",
      "default": {
        "format": "[$symbol$context( \\($namespace\\))]($style) in ",
        "symbol": "☸ ",
        "style": "cyan bold",
        "disabled": true,
        "context_aliases": {},
        "user_aliases": {},
        "detect_extensions": [],
        "detect_files": [],
        "detect_folders": [],
<<<<<<< HEAD
        "disabled": true,
        "format": "[$symbol$context( \\($namespace\\))]($style) in ",
        "ignore_combo": {},
        "ignore_contexts": [],
        "ignore_namespaces": [],
        "style": "cyan bold",
        "symbol": "☸ ",
        "user_aliases": {}
      },
      "allOf": [
        {
          "$ref": "#/definitions/KubernetesConfig"
        }
      ]
=======
        "detect_env_vars": [],
        "contexts": []
      }
>>>>>>> 2581f8f9
    },
    "line_break": {
      "$ref": "#/$defs/LineBreakConfig",
      "default": {
        "disabled": false
      }
    },
    "localip": {
      "$ref": "#/$defs/LocalipConfig",
      "default": {
        "format": "[$localipv4]($style) ",
        "ssh_only": true,
        "style": "yellow bold",
        "disabled": true
      }
    },
    "lua": {
      "$ref": "#/$defs/LuaConfig",
      "default": {
        "format": "via [$symbol($version )]($style)",
        "version_format": "v${raw}",
        "symbol": "🌙 ",
        "style": "bold blue",
        "lua_binary": "lua",
        "disabled": false,
        "detect_extensions": [
          "lua"
        ],
        "detect_files": [
          ".lua-version"
        ],
        "detect_folders": [
          "lua"
        ]
      }
    },
    "memory_usage": {
      "$ref": "#/$defs/MemoryConfig",
      "default": {
        "format": "via $symbol[$ram( | $swap)]($style) ",
        "threshold": 75,
        "style": "white bold dimmed",
        "symbol": "🐏 ",
        "disabled": true
      }
    },
    "meson": {
      "$ref": "#/$defs/MesonConfig",
      "default": {
        "format": "via [$symbol$project]($style) ",
        "truncation_length": 4294967295,
        "truncation_symbol": "…",
        "symbol": "⬢ ",
        "style": "blue bold",
        "disabled": false
      }
    },
    "mise": {
      "$ref": "#/$defs/MiseConfig",
      "default": {
        "format": "[$symbol$health]($style) ",
        "symbol": "mise ",
        "style": "bold purple",
        "disabled": true,
        "detect_extensions": [],
        "detect_files": [
          "mise.toml",
          "mise.local.toml",
          ".mise.toml",
          ".mise.local.toml"
        ],
        "detect_folders": [
          ".mise"
        ],
        "healthy_symbol": "healthy",
        "unhealthy_symbol": "unhealthy"
      }
    },
    "mojo": {
      "$ref": "#/$defs/MojoConfig",
      "default": {
        "format": "with [$symbol($version )]($style)",
        "symbol": "🔥 ",
        "style": "bold 208",
        "disabled": false,
        "detect_extensions": [
          "mojo",
          "🔥"
        ],
        "detect_files": [],
        "detect_folders": []
      }
    },
    "nats": {
      "$ref": "#/$defs/NatsConfig",
      "default": {
        "format": "[$symbol($name )]($style)",
        "symbol": "✉️ ",
        "style": "bold purple",
        "disabled": true
      }
    },
    "netns": {
      "$ref": "#/$defs/NetnsConfig",
      "default": {
        "format": "[$symbol \\[$name\\]]($style) ",
        "symbol": "🛜",
        "style": "blue bold dimmed",
        "disabled": false
      }
    },
    "nim": {
      "$ref": "#/$defs/NimConfig",
      "default": {
        "format": "via [$symbol($version )]($style)",
        "version_format": "v${raw}",
        "symbol": "👑 ",
        "style": "yellow bold",
        "disabled": false,
        "detect_extensions": [
          "nim",
          "nims",
          "nimble"
        ],
        "detect_files": [
          "nim.cfg"
        ],
        "detect_folders": []
      }
    },
    "nix_shell": {
      "$ref": "#/$defs/NixShellConfig",
      "default": {
        "format": "via [$symbol$state( \\($name\\))]($style) ",
        "symbol": "❄️  ",
        "style": "bold blue",
        "impure_msg": "impure",
        "pure_msg": "pure",
        "unknown_msg": "",
        "disabled": false,
        "heuristic": false
      }
    },
    "nodejs": {
      "$ref": "#/$defs/NodejsConfig",
      "default": {
        "format": "via [$symbol($version )]($style)",
        "version_format": "v${raw}",
        "symbol": " ",
        "style": "bold green",
        "disabled": false,
        "not_capable_style": "bold red",
        "detect_extensions": [
          "js",
          "mjs",
          "cjs",
          "ts",
          "mts",
          "cts"
        ],
        "detect_files": [
          "package.json",
          ".node-version",
          ".nvmrc",
          "!bunfig.toml",
          "!bun.lock",
          "!bun.lockb"
        ],
        "detect_folders": [
          "node_modules"
        ]
      }
    },
    "ocaml": {
      "$ref": "#/$defs/OCamlConfig",
      "default": {
        "format": "via [$symbol($version )(\\($switch_indicator$switch_name\\) )]($style)",
        "version_format": "v${raw}",
        "global_switch_indicator": "",
        "local_switch_indicator": "*",
        "symbol": "🐫 ",
        "style": "bold yellow",
        "disabled": false,
        "detect_extensions": [
          "opam",
          "ml",
          "mli",
          "re",
          "rei"
        ],
        "detect_files": [
          "dune",
          "dune-project",
          "jbuild",
          "jbuild-ignore",
          ".merlin"
        ],
        "detect_folders": [
          "_opam",
          "esy.lock"
        ]
      }
    },
    "odin": {
      "$ref": "#/$defs/OdinConfig",
      "default": {
        "format": "via [$symbol($version )]($style)",
        "show_commit": false,
        "symbol": "Ø ",
        "style": "bold bright-blue",
        "disabled": false,
        "detect_extensions": [
          "odin"
        ],
        "detect_files": [],
        "detect_folders": []
      }
    },
    "opa": {
      "$ref": "#/$defs/OpaConfig",
      "default": {
        "format": "via [$symbol($version )]($style)",
        "version_format": "v${raw}",
        "symbol": "🪖 ",
        "style": "bold blue",
        "disabled": false,
        "detect_extensions": [
          "rego"
        ],
        "detect_files": [],
        "detect_folders": []
      }
    },
    "openstack": {
      "$ref": "#/$defs/OspConfig",
      "default": {
        "format": "on [$symbol$cloud(\\($project\\))]($style) ",
        "symbol": "☁️  ",
        "style": "bold yellow",
        "disabled": false
      }
    },
    "os": {
      "$ref": "#/$defs/OSConfig",
      "default": {
        "format": "[$symbol]($style)",
        "style": "bold white",
        "symbols": {
          "AIX": "➿ ",
          "Alpaquita": "🔔 ",
          "AlmaLinux": "💠 ",
          "Alpine": "🏔️ ",
          "Amazon": "🙂 ",
          "Android": "🤖 ",
          "AOSC": "🐱 ",
          "Arch": "🎗️ ",
          "Artix": "🎗️ ",
          "Bluefin": "🐟 ",
          "CachyOS": "🎗️ ",
          "CentOS": "💠 ",
          "Debian": "🌀 ",
          "DragonFly": "🐉 ",
          "Emscripten": "🔗 ",
          "EndeavourOS": "🚀 ",
          "Fedora": "🎩 ",
          "FreeBSD": "😈 ",
          "Garuda": "🦅 ",
          "Gentoo": "🗜️ ",
          "HardenedBSD": "🛡️ ",
          "Illumos": "🐦 ",
          "Kali": "🐉 ",
          "Linux": "🐧 ",
          "Mabox": "📦 ",
          "Macos": "🍎 ",
          "Manjaro": "🥭 ",
          "Mariner": "🌊 ",
          "MidnightBSD": "🌘 ",
          "Mint": "🌿 ",
          "NetBSD": "🚩 ",
          "NixOS": "❄️ ",
          "Nobara": "🎩 ",
          "OpenBSD": "🐡 ",
          "OpenCloudOS": "☁️ ",
          "openEuler": "🦉 ",
          "openSUSE": "🦎 ",
          "OracleLinux": "🦴 ",
          "Pop": "🍭 ",
          "Raspbian": "🍓 ",
          "Redhat": "🎩 ",
          "RedHatEnterprise": "🎩 ",
          "RockyLinux": "💠 ",
          "Redox": "🧪 ",
          "Solus": "⛵ ",
          "SUSE": "🦎 ",
          "Ubuntu": "🎯 ",
          "Ultramarine": "🔷 ",
          "Unknown": "❓ ",
          "Uos": "🐲 ",
          "Void": " ",
          "Windows": "🪟 "
        },
        "disabled": true
      }
    },
    "package": {
      "$ref": "#/$defs/PackageConfig",
      "default": {
        "format": "is [$symbol$version]($style) ",
        "symbol": "📦 ",
        "style": "208 bold",
        "display_private": false,
        "disabled": false,
        "version_format": "v${raw}"
      }
    },
    "perl": {
      "$ref": "#/$defs/PerlConfig",
      "default": {
        "format": "via [$symbol($version )]($style)",
        "version_format": "v${raw}",
        "symbol": "🐪 ",
        "style": "149 bold",
        "disabled": false,
        "detect_extensions": [
          "pl",
          "pm",
          "pod"
        ],
        "detect_files": [
          "Makefile.PL",
          "Build.PL",
          "cpanfile",
          "cpanfile.snapshot",
          "META.json",
          "META.yml",
          ".perl-version"
        ],
        "detect_folders": []
      }
    },
    "php": {
      "$ref": "#/$defs/PhpConfig",
      "default": {
        "format": "via [$symbol($version )]($style)",
        "version_format": "v${raw}",
        "symbol": "🐘 ",
        "style": "147 bold",
        "disabled": false,
        "detect_extensions": [
          "php"
        ],
        "detect_files": [
          "composer.json",
          ".php-version"
        ],
        "detect_folders": []
      }
    },
    "pijul_channel": {
      "$ref": "#/$defs/PijulConfig",
      "default": {
        "format": "on [$symbol$channel]($style) ",
        "symbol": " ",
        "style": "bold purple",
        "truncation_length": 9223372036854775807,
        "truncation_symbol": "…",
        "disabled": true
      }
    },
    "pixi": {
      "$ref": "#/$defs/PixiConfig",
      "default": {
        "format": "via [$symbol($version )(\\($environment\\) )]($style)",
        "pixi_binary": [
          "pixi"
        ],
        "show_default_environment": true,
        "version_format": "v${raw}",
        "symbol": "🧚 ",
        "style": "yellow bold",
        "disabled": false,
        "detect_extensions": [],
        "detect_files": [
          "pixi.toml",
          "pixi.lock"
        ],
        "detect_folders": []
      }
    },
    "pulumi": {
      "$ref": "#/$defs/PulumiConfig",
      "default": {
        "format": "via [$symbol($username@)$stack]($style) ",
        "version_format": "v${raw}",
        "symbol": " ",
        "style": "bold 5",
        "disabled": false,
        "search_upwards": true
      }
    },
    "purescript": {
      "$ref": "#/$defs/PureScriptConfig",
      "default": {
        "format": "via [$symbol($version )]($style)",
        "version_format": "v${raw}",
        "symbol": "<=> ",
        "style": "bold white",
        "disabled": false,
        "detect_extensions": [
          "purs"
        ],
        "detect_files": [
          "spago.dhall",
          "spago.yaml",
          "spago.lock"
        ],
        "detect_folders": []
      }
    },
    "python": {
      "$ref": "#/$defs/PythonConfig",
      "default": {
        "format": "via [${symbol}${pyenv_prefix}(${version} )(\\($virtualenv\\) )]($style)",
        "pyenv_version_name": false,
        "pyenv_prefix": "pyenv ",
        "python_binary": [
          [
            "python"
          ],
          [
            "python3"
          ],
          [
            "python2"
          ]
        ],
        "version_format": "v${raw}",
        "style": "yellow bold",
        "symbol": "🐍 ",
        "disabled": false,
        "detect_extensions": [
          "py",
          "ipynb"
        ],
        "detect_files": [
          "requirements.txt",
          ".python-version",
          "pyproject.toml",
          "Pipfile",
          "tox.ini",
          "setup.py",
          "__init__.py"
        ],
        "detect_folders": [],
        "detect_env_vars": [
          "VIRTUAL_ENV"
        ]
      }
    },
    "quarto": {
      "$ref": "#/$defs/QuartoConfig",
      "default": {
        "format": "via [$symbol($version )]($style)",
        "version_format": "v${raw}",
        "symbol": "⨁ ",
        "style": "bold #75AADB",
        "disabled": false,
        "detect_extensions": [
          "qmd"
        ],
        "detect_files": [
          "_quarto.yml"
        ],
        "detect_folders": []
      }
    },
    "raku": {
      "$ref": "#/$defs/RakuConfig",
      "default": {
        "format": "via [$symbol($version-$vm_version )]($style)",
        "version_format": "${raw}",
        "symbol": "🦋 ",
        "style": "149 bold",
        "disabled": false,
        "detect_extensions": [
          "p6",
          "pm6",
          "pod6",
          "raku",
          "rakumod"
        ],
        "detect_files": [
          "META6.json"
        ],
        "detect_folders": []
      }
    },
    "red": {
      "$ref": "#/$defs/RedConfig",
      "default": {
        "format": "via [$symbol($version )]($style)",
        "version_format": "v${raw}",
        "symbol": "🔺 ",
        "style": "red bold",
        "disabled": false,
        "detect_extensions": [
          "red",
          "reds"
        ],
        "detect_files": [],
        "detect_folders": []
      }
    },
    "rlang": {
      "$ref": "#/$defs/RLangConfig",
      "default": {
        "format": "via [$symbol($version )]($style)",
        "version_format": "v${raw}",
        "style": "blue bold",
        "symbol": "📐 ",
        "disabled": false,
        "detect_extensions": [
          "R",
          "Rd",
          "Rmd",
          "Rproj",
          "Rsx"
        ],
        "detect_files": [
          "DESCRIPTION"
        ],
        "detect_folders": [
          ".Rproj.user"
        ]
      }
    },
    "ruby": {
      "$ref": "#/$defs/RubyConfig",
      "default": {
        "format": "via [$symbol($version )]($style)",
        "version_format": "v${raw}",
        "symbol": "💎 ",
        "style": "bold red",
        "disabled": false,
        "detect_extensions": [
          "rb"
        ],
        "detect_files": [
          "Gemfile",
          ".ruby-version"
        ],
        "detect_folders": [],
        "detect_variables": [
          "RUBY_VERSION",
          "RBENV_VERSION"
        ]
      }
    },
    "rust": {
      "$ref": "#/$defs/RustConfig",
      "default": {
        "format": "via [$symbol($version )]($style)",
        "version_format": "v${raw}",
        "symbol": "🦀 ",
        "style": "bold red",
        "disabled": false,
        "detect_extensions": [
          "rs"
        ],
        "detect_files": [
          "Cargo.toml"
        ],
        "detect_folders": []
      }
    },
    "scala": {
      "$ref": "#/$defs/ScalaConfig",
      "default": {
        "format": "via [$symbol($version )]($style)",
        "version_format": "v${raw}",
        "disabled": false,
        "style": "red bold",
        "symbol": "🆂 ",
        "detect_extensions": [
          "sbt",
          "scala"
        ],
        "detect_files": [
          ".scalaenv",
          ".sbtenv",
          "build.sbt"
        ],
        "detect_folders": [
          ".metals"
        ]
      }
    },
    "shell": {
      "$ref": "#/$defs/ShellConfig",
      "default": {
        "format": "[$indicator]($style) ",
        "bash_indicator": "bsh",
        "fish_indicator": "fsh",
        "zsh_indicator": "zsh",
        "powershell_indicator": "psh",
        "ion_indicator": "ion",
        "elvish_indicator": "esh",
        "tcsh_indicator": "tsh",
        "nu_indicator": "nu",
        "xonsh_indicator": "xsh",
        "cmd_indicator": "cmd",
        "unknown_indicator": "",
        "style": "white bold",
        "disabled": true
      }
    },
    "shlvl": {
      "$ref": "#/$defs/ShLvlConfig",
      "default": {
        "format": "[$symbol$shlvl]($style) ",
        "threshold": 2,
        "symbol": "↕️  ",
        "repeat": false,
        "repeat_offset": 0,
        "style": "bold yellow",
        "disabled": true
      }
    },
    "singularity": {
      "$ref": "#/$defs/SingularityConfig",
      "default": {
        "format": "[$symbol\\[$env\\]]($style) ",
        "symbol": "",
        "style": "blue bold dimmed",
        "disabled": false
      }
    },
    "solidity": {
      "$ref": "#/$defs/SolidityConfig",
      "default": {
        "format": "via [$symbol($version)]($style)",
        "version_format": "v${major}.${minor}.${patch}",
        "disabled": false,
        "style": "bold blue",
        "symbol": "S ",
        "compiler": [
          "solc"
        ],
        "detect_extensions": [
          "sol"
        ],
        "detect_files": [],
        "detect_folders": []
      }
    },
    "spack": {
      "$ref": "#/$defs/SpackConfig",
      "default": {
        "format": "via [$symbol$environment]($style) ",
        "truncation_length": 1,
        "symbol": "🅢 ",
        "style": "blue bold",
        "disabled": false
      }
    },
    "status": {
      "$ref": "#/$defs/StatusConfig",
      "default": {
        "format": "[$symbol$status]($style) ",
        "symbol": "❌",
        "success_symbol": "",
        "not_executable_symbol": "🚫",
        "not_found_symbol": "🔍",
        "sigint_symbol": "🧱",
        "signal_symbol": "⚡",
        "style": "bold red",
        "map_symbol": false,
        "recognize_signal_code": true,
        "pipestatus": false,
        "pipestatus_separator": "|",
        "pipestatus_format": "\\[$pipestatus\\] => [$symbol$common_meaning$signal_name$maybe_int]($style) ",
        "disabled": true
      }
    },
    "sudo": {
      "$ref": "#/$defs/SudoConfig",
      "default": {
        "format": "[as $symbol]($style)",
        "symbol": "🧙 ",
        "style": "bold blue",
        "allow_windows": false,
        "disabled": true
      }
    },
    "swift": {
      "$ref": "#/$defs/SwiftConfig",
      "default": {
        "format": "via [$symbol($version )]($style)",
        "version_format": "v${raw}",
        "symbol": "🐦 ",
        "style": "bold 202",
        "disabled": false,
        "detect_extensions": [
          "swift"
        ],
        "detect_files": [
          "Package.swift"
        ],
        "detect_folders": []
      }
    },
    "terraform": {
      "$ref": "#/$defs/TerraformConfig",
      "default": {
        "format": "via [$symbol$workspace]($style) ",
        "version_format": "v${raw}",
        "symbol": "💠 ",
        "style": "bold 105",
        "disabled": false,
        "detect_extensions": [
          "tf",
          "tfplan",
          "tfstate"
        ],
        "detect_files": [],
        "detect_folders": [
          ".terraform"
        ]
      }
    },
    "time": {
      "$ref": "#/$defs/TimeConfig",
      "default": {
        "format": "at [$time]($style) ",
        "style": "bold yellow",
        "use_12hr": false,
        "disabled": true,
        "utc_time_offset": "local",
        "time_range": "-"
      }
    },
    "typst": {
      "$ref": "#/$defs/TypstConfig",
      "default": {
        "format": "via [$symbol($version )]($style)",
        "version_format": "v${raw}",
        "symbol": "t ",
        "style": "bold #0093A7",
        "disabled": false,
        "detect_extensions": [
          "typ"
        ],
        "detect_files": [
          "template.typ"
        ],
        "detect_folders": []
      }
    },
    "username": {
      "$ref": "#/$defs/UsernameConfig",
      "default": {
        "format": "[$user]($style) in ",
        "detect_env_vars": [],
        "style_root": "red bold",
        "style_user": "yellow bold",
        "show_always": false,
        "disabled": false,
        "aliases": {}
      }
    },
    "vagrant": {
      "$ref": "#/$defs/VagrantConfig",
      "default": {
        "format": "via [$symbol($version )]($style)",
        "version_format": "v${raw}",
        "symbol": "⍱ ",
        "style": "cyan bold",
        "disabled": false,
        "detect_extensions": [],
        "detect_files": [
          "Vagrantfile"
        ],
        "detect_folders": []
      }
    },
    "vcsh": {
      "$ref": "#/$defs/VcshConfig",
      "default": {
        "format": "vcsh [$symbol$repo]($style) ",
        "symbol": "",
        "style": "bold yellow",
        "disabled": false
      }
    },
    "vlang": {
      "$ref": "#/$defs/VConfig",
      "default": {
        "format": "via [$symbol($version )]($style)",
        "version_format": "v${raw}",
        "symbol": "V ",
        "style": "blue bold",
        "disabled": false,
        "detect_extensions": [
          "v"
        ],
        "detect_files": [
          "v.mod",
          "vpkg.json",
          ".vpkg-lock.json"
        ],
        "detect_folders": []
      }
    },
    "xmake": {
      "$ref": "#/$defs/XMakeConfig",
      "default": {
        "format": "via [$symbol($version )]($style)",
        "version_format": "v${raw}",
        "symbol": "△ ",
        "style": "bold green",
        "disabled": false,
        "detect_extensions": [],
        "detect_files": [
          "xmake.lua"
        ],
        "detect_folders": []
      }
    },
    "zig": {
      "$ref": "#/$defs/ZigConfig",
      "default": {
        "format": "via [$symbol($version )]($style)",
        "version_format": "v${raw}",
        "symbol": "↯ ",
        "style": "bold yellow",
        "disabled": false,
        "detect_extensions": [
          "zig"
        ],
        "detect_files": [],
        "detect_folders": []
      }
    },
    "custom": {
      "type": "object",
      "additionalProperties": {
        "$ref": "#/$defs/CustomConfig"
      },
      "default": {}
    }
  },
  "additionalProperties": false,
  "$defs": {
    "AwsConfig": {
      "title": "AWS",
      "description": "The `aws` module shows the current AWS region and profile and an expiration timer when using temporary credentials.\n The output of the module uses the `AWS_REGION`, `AWS_DEFAULT_REGION`, and `AWS_PROFILE` env vars and the `~/.aws/config` and `~/.aws/credentials` files as required.\n\n The module will display a profile only if its credentials are present in `~/.aws/credentials` or if a `credential_process` or `sso_start_url` are defined in `~/.aws/config`. Alternatively, having any of the `AWS_ACCESS_KEY_ID`, `AWS_SECRET_ACCESS_KEY`, or `AWS_SESSION_TOKEN` env vars defined will also suffice.\n If the option `force_display` is set to `true`, all available information will be displayed even if no credentials per the conditions above are detected.\n\n When using [aws-vault](https://github.com/99designs/aws-vault) the profile\n is read from the `AWS_VAULT` env var and the credentials expiration date\n is read from the `AWS_SESSION_EXPIRATION` or `AWS_CREDENTIAL_EXPIRATION`\n var.\n\n When using [awsu](https://github.com/kreuzwerker/awsu) the profile\n is read from the `AWSU_PROFILE` env var.\n\n When using [`AWSume`](https://awsu.me) the profile\n is read from the `AWSUME_PROFILE` env var and the credentials expiration\n date is read from the `AWSUME_EXPIRATION` env var.\n\n When using [aws-sso-cli](https://github.com/synfinatic/aws-sso-cli) the profile\n is read from the `AWS_SSO_PROFILE` env var.",
      "type": "object",
      "properties": {
        "format": {
          "description": "The format for the module.",
          "type": "string",
          "default": "on [$symbol($profile )(\\($region\\) )(\\[$duration\\] )]($style)"
        },
        "symbol": {
          "description": "The symbol used before displaying the current AWS profile.",
          "type": "string",
          "default": "☁️  "
        },
        "style": {
          "description": "The style for the module.",
          "type": "string",
          "default": "bold yellow"
        },
        "disabled": {
          "description": "Disables the AWS module.",
          "type": "boolean",
          "default": false
        },
        "region_aliases": {
          "description": "Table of region aliases to display in addition to the AWS name.",
          "type": "object",
          "additionalProperties": {
            "type": "string"
          },
          "default": {}
        },
        "profile_aliases": {
          "description": "Table of profile aliases to display in addition to the AWS name.",
          "type": "object",
          "additionalProperties": {
            "type": "string"
          },
          "default": {}
        },
        "expiration_symbol": {
          "description": "The symbol displayed when the temporary credentials have expired.",
          "type": "string",
          "default": "X"
        },
        "force_display": {
          "description": "If true displays info even if `credentials`, `credential_process` or `sso_start_url` have not been setup.",
          "type": "boolean",
          "default": false
        }
      },
      "additionalProperties": false
    },
    "AzureConfig": {
      "type": "object",
      "properties": {
        "format": {
          "type": "string",
          "default": "on [$symbol($subscription)]($style) "
        },
        "symbol": {
          "type": "string",
          "default": "󰠅 "
        },
        "style": {
          "type": "string",
          "default": "blue bold"
        },
        "disabled": {
          "type": "boolean",
          "default": true
        },
        "subscription_aliases": {
          "type": "object",
          "additionalProperties": {
            "type": "string"
          },
          "default": {}
        }
      },
      "additionalProperties": false
    },
    "BatteryConfig": {
      "type": "object",
      "properties": {
        "format": {
          "type": "string",
          "default": "[$symbol$percentage]($style) "
        },
        "full_symbol": {
          "type": "string",
          "default": "󰁹 "
        },
        "charging_symbol": {
          "type": "string",
          "default": "󰂄 "
        },
        "discharging_symbol": {
          "type": "string",
          "default": "󰂃 "
        },
        "unknown_symbol": {
          "type": "string",
          "default": "󰁽 "
        },
        "empty_symbol": {
          "type": "string",
          "default": "󰂎 "
        },
        "display": {
          "type": "array",
          "items": {
            "$ref": "#/$defs/BatteryDisplayConfig"
          },
          "default": [
            {
              "threshold": 10,
              "style": "red bold",
              "charging_symbol": null,
              "discharging_symbol": null
            }
          ]
        },
        "disabled": {
          "type": "boolean",
          "default": false
        }
      },
      "additionalProperties": false
    },
    "BatteryDisplayConfig": {
      "type": "object",
      "properties": {
        "threshold": {
          "type": "integer",
          "format": "int64",
          "default": 10
        },
        "style": {
          "type": "string",
          "default": "red bold"
        },
        "charging_symbol": {
          "type": [
            "string",
            "null"
          ],
          "default": null
        },
        "discharging_symbol": {
          "type": [
            "string",
            "null"
          ],
          "default": null
        }
      },
      "additionalProperties": false
    },
    "BufConfig": {
      "type": "object",
      "properties": {
        "format": {
          "type": "string",
          "default": "with [$symbol($version )]($style)"
        },
        "version_format": {
          "type": "string",
          "default": "v${raw}"
        },
        "symbol": {
          "type": "string",
          "default": "🐃 "
        },
        "style": {
          "type": "string",
          "default": "bold blue"
        },
        "disabled": {
          "type": "boolean",
          "default": false
        },
        "detect_extensions": {
          "type": "array",
          "items": {
            "type": "string"
          },
          "default": []
        },
        "detect_files": {
          "type": "array",
          "items": {
            "type": "string"
          },
          "default": [
            "buf.yaml",
            "buf.gen.yaml",
            "buf.work.yaml"
          ]
        },
        "detect_folders": {
          "type": "array",
          "items": {
            "type": "string"
          },
          "default": []
        }
      },
      "additionalProperties": false
    },
    "BunConfig": {
      "type": "object",
      "properties": {
        "format": {
          "type": "string",
          "default": "via [$symbol($version )]($style)"
        },
        "version_format": {
          "type": "string",
          "default": "v${raw}"
        },
        "symbol": {
          "type": "string",
          "default": "🥟 "
        },
        "style": {
          "type": "string",
          "default": "bold red"
        },
        "disabled": {
          "type": "boolean",
          "default": false
        },
        "detect_extensions": {
          "type": "array",
          "items": {
            "type": "string"
          },
          "default": []
        },
        "detect_files": {
          "type": "array",
          "items": {
            "type": "string"
          },
          "default": [
            "bun.lock",
            "bun.lockb",
            "bunfig.toml"
          ]
        },
        "detect_folders": {
          "type": "array",
          "items": {
            "type": "string"
          },
          "default": []
        }
      },
      "additionalProperties": false
    },
    "CcConfig_for_CConfigMarker": {
      "type": "object",
      "properties": {
        "format": {
          "type": "string",
          "default": "via [$symbol($version(-$name) )]($style)"
        },
        "version_format": {
          "type": "string",
          "default": "v${raw}"
        },
        "style": {
          "type": "string",
          "default": "149 bold"
        },
        "symbol": {
          "type": "string",
          "default": "C "
        },
        "disabled": {
          "type": "boolean",
          "default": false
        },
        "detect_extensions": {
          "type": "array",
          "items": {
            "type": "string"
          },
          "default": [
            "c",
            "h"
          ]
        },
        "detect_files": {
          "type": "array",
          "items": {
            "type": "string"
          },
          "default": []
        },
        "detect_folders": {
          "type": "array",
          "items": {
            "type": "string"
          },
          "default": []
        },
        "commands": {
          "type": "array",
          "items": {
            "type": "array",
            "items": {
              "type": "string"
            }
          },
          "default": [
            [
              "cc",
              "--version"
            ],
            [
              "gcc",
              "--version"
            ],
            [
              "clang",
              "--version"
            ]
          ]
        }
      },
      "additionalProperties": false
    },
    "CharacterConfig": {
      "type": "object",
      "properties": {
        "format": {
          "type": "string",
          "default": "$symbol "
        },
        "success_symbol": {
          "type": "string",
          "default": "[❯](bold green)"
        },
        "error_symbol": {
          "type": "string",
          "default": "[❯](bold red)"
        },
        "vimcmd_symbol": {
          "type": "string",
          "default": "[❮](bold green)"
        },
        "vimcmd_visual_symbol": {
          "type": "string",
          "default": "[❮](bold yellow)"
        },
        "vimcmd_replace_symbol": {
          "type": "string",
          "default": "[❮](bold purple)"
        },
        "vimcmd_replace_one_symbol": {
          "type": "string",
          "default": "[❮](bold purple)"
        },
        "disabled": {
          "type": "boolean",
          "default": false
        }
      },
      "additionalProperties": false
    },
    "CMakeConfig": {
      "type": "object",
      "properties": {
        "format": {
          "type": "string",
          "default": "via [$symbol($version )]($style)"
        },
        "version_format": {
          "type": "string",
          "default": "v${raw}"
        },
        "symbol": {
          "type": "string",
          "default": "△ "
        },
        "style": {
          "type": "string",
          "default": "bold blue"
        },
        "disabled": {
          "type": "boolean",
          "default": false
        },
        "detect_extensions": {
          "type": "array",
          "items": {
            "type": "string"
          },
          "default": []
        },
        "detect_files": {
          "type": "array",
          "items": {
            "type": "string"
          },
          "default": [
            "CMakeLists.txt",
            "CMakeCache.txt"
          ]
        },
        "detect_folders": {
          "type": "array",
          "items": {
            "type": "string"
          },
          "default": []
        }
      },
      "additionalProperties": false
    },
    "CmdDurationConfig": {
      "type": "object",
      "properties": {
        "format": {
          "type": "string",
          "default": "took [$duration]($style) "
        },
        "min_time": {
          "type": "integer",
          "format": "int64",
          "default": 2000
        },
        "style": {
          "type": "string",
          "default": "yellow bold"
        },
        "show_milliseconds": {
          "type": "boolean",
          "default": false
        },
        "disabled": {
          "type": "boolean",
          "default": false
        },
        "show_notifications": {
          "type": "boolean",
          "default": false
        },
        "min_time_to_notify": {
          "type": "integer",
          "format": "int64",
          "default": 45000
        },
        "notification_timeout": {
          "type": [
            "integer",
            "null"
          ],
          "format": "uint32",
          "minimum": 0
        }
      },
      "additionalProperties": false
    },
    "CobolConfig": {
      "type": "object",
      "properties": {
        "format": {
          "type": "string",
          "default": "via [$symbol($version )]($style)"
        },
        "version_format": {
          "type": "string",
          "default": "v${raw}"
        },
        "symbol": {
          "type": "string",
          "default": "⚙️ "
        },
        "style": {
          "type": "string",
          "default": "bold blue"
        },
        "disabled": {
          "type": "boolean",
          "default": false
        },
        "detect_extensions": {
          "type": "array",
          "items": {
            "type": "string"
          },
          "default": [
            "cbl",
            "cob",
            "CBL",
            "COB"
          ]
        },
        "detect_files": {
          "type": "array",
          "items": {
            "type": "string"
          },
          "default": []
        },
        "detect_folders": {
          "type": "array",
          "items": {
            "type": "string"
          },
          "default": []
        }
      },
      "additionalProperties": false
    },
    "CondaConfig": {
      "type": "object",
      "properties": {
        "format": {
          "type": "string",
          "default": "via [$symbol$environment]($style) "
        },
        "truncation_length": {
          "type": "integer",
          "format": "uint",
          "minimum": 0,
          "default": 1
        },
        "symbol": {
          "type": "string",
          "default": "🅒 "
        },
        "style": {
          "type": "string",
          "default": "green bold"
        },
        "ignore_base": {
          "type": "boolean",
          "default": true
        },
        "detect_env_vars": {
          "type": "array",
          "items": {
            "type": "string"
          },
          "default": [
            "!PIXI_ENVIRONMENT_NAME"
          ]
        },
        "disabled": {
          "type": "boolean",
          "default": false
        }
      },
      "additionalProperties": false
    },
    "ContainerConfig": {
      "type": "object",
      "properties": {
        "format": {
          "type": "string",
          "default": "[$symbol \\[$name\\]]($style) "
        },
        "symbol": {
          "type": "string",
          "default": "⬢"
        },
        "style": {
          "type": "string",
          "default": "red bold dimmed"
        },
        "disabled": {
          "type": "boolean",
          "default": false
        }
      },
      "additionalProperties": false
    },
    "CcConfig_for_CppConfigMarker": {
      "type": "object",
      "properties": {
        "format": {
          "type": "string",
          "default": "via [$symbol($version(-$name) )]($style)"
        },
        "version_format": {
          "type": "string",
          "default": "v${raw}"
        },
        "style": {
          "type": "string",
          "default": "149 bold"
        },
        "symbol": {
          "type": "string",
          "default": "C++ "
        },
        "disabled": {
          "type": "boolean",
          "default": true
        },
        "detect_extensions": {
          "type": "array",
          "items": {
            "type": "string"
          },
          "default": [
            "cpp",
            "cc",
            "cxx",
            "c++",
            "hpp",
            "hh",
            "hxx",
            "h++",
            "tcc"
          ]
        },
        "detect_files": {
          "type": "array",
          "items": {
            "type": "string"
          },
          "default": []
        },
        "detect_folders": {
          "type": "array",
          "items": {
            "type": "string"
          },
          "default": []
        },
        "commands": {
          "type": "array",
          "items": {
            "type": "array",
            "items": {
              "type": "string"
            }
          },
          "default": [
            [
              "c++",
              "--version"
            ],
            [
              "g++",
              "--version"
            ],
            [
              "clang++",
              "--version"
            ]
          ]
        }
      },
      "additionalProperties": false
    },
    "CrystalConfig": {
      "type": "object",
      "properties": {
        "format": {
          "type": "string",
          "default": "via [$symbol($version )]($style)"
        },
        "version_format": {
          "type": "string",
          "default": "v${raw}"
        },
        "symbol": {
          "type": "string",
          "default": "🔮 "
        },
        "style": {
          "type": "string",
          "default": "bold red"
        },
        "disabled": {
          "type": "boolean",
          "default": false
        },
        "detect_extensions": {
          "type": "array",
          "items": {
            "type": "string"
          },
          "default": [
            "cr"
          ]
        },
        "detect_files": {
          "type": "array",
          "items": {
            "type": "string"
          },
          "default": [
            "shard.yml"
          ]
        },
        "detect_folders": {
          "type": "array",
          "items": {
            "type": "string"
          },
          "default": []
        }
      },
      "additionalProperties": false
    },
    "DamlConfig": {
      "type": "object",
      "properties": {
        "format": {
          "type": "string",
          "default": "via [$symbol($version )]($style)"
        },
        "symbol": {
          "type": "string",
          "default": "Λ "
        },
        "version_format": {
          "type": "string",
          "default": "v${raw}"
        },
        "style": {
          "type": "string",
          "default": "bold cyan"
        },
        "disabled": {
          "type": "boolean",
          "default": false
        },
        "detect_extensions": {
          "type": "array",
          "items": {
            "type": "string"
          },
          "default": []
        },
        "detect_files": {
          "type": "array",
          "items": {
            "type": "string"
          },
          "default": [
            "daml.yaml"
          ]
        },
        "detect_folders": {
          "type": "array",
          "items": {
            "type": "string"
          },
          "default": []
        }
      },
      "additionalProperties": false
    },
    "DartConfig": {
      "type": "object",
      "properties": {
        "format": {
          "type": "string",
          "default": "via [$symbol($version )]($style)"
        },
        "version_format": {
          "type": "string",
          "default": "v${raw}"
        },
        "symbol": {
          "type": "string",
          "default": "🎯 "
        },
        "style": {
          "type": "string",
          "default": "bold blue"
        },
        "disabled": {
          "type": "boolean",
          "default": false
        },
        "detect_extensions": {
          "type": "array",
          "items": {
            "type": "string"
          },
          "default": [
            "dart"
          ]
        },
        "detect_files": {
          "type": "array",
          "items": {
            "type": "string"
          },
          "default": [
            "pubspec.yaml",
            "pubspec.yml",
            "pubspec.lock"
          ]
        },
        "detect_folders": {
          "type": "array",
          "items": {
            "type": "string"
          },
          "default": [
            ".dart_tool"
          ]
        }
      },
      "additionalProperties": false
    },
    "DenoConfig": {
      "type": "object",
      "properties": {
        "format": {
          "type": "string",
          "default": "via [$symbol($version )]($style)"
        },
        "version_format": {
          "type": "string",
          "default": "v${raw}"
        },
        "symbol": {
          "type": "string",
          "default": "🦕 "
        },
        "style": {
          "type": "string",
          "default": "green bold"
        },
        "disabled": {
          "type": "boolean",
          "default": false
        },
        "detect_extensions": {
          "type": "array",
          "items": {
            "type": "string"
          },
          "default": []
        },
        "detect_files": {
          "type": "array",
          "items": {
            "type": "string"
          },
          "default": [
            "deno.json",
            "deno.jsonc",
            "deno.lock",
            "mod.ts",
            "deps.ts",
            "mod.js",
            "deps.js"
          ]
        },
        "detect_folders": {
          "type": "array",
          "items": {
            "type": "string"
          },
          "default": []
        }
      },
      "additionalProperties": false
    },
    "DirectoryConfig": {
      "type": "object",
      "properties": {
        "format": {
          "type": "string",
          "default": "[$path]($style)[$read_only]($read_only_style) "
        },
        "truncation_length": {
          "type": "integer",
          "format": "int64",
          "default": 3
        },
        "truncate_to_repo": {
          "type": "boolean",
          "default": true
        },
        "substitutions": {
          "type": "object",
          "additionalProperties": {
            "type": "string"
          },
          "default": {}
        },
        "fish_style_pwd_dir_length": {
          "type": "integer",
          "format": "int64",
          "default": 0
        },
        "use_logical_path": {
          "type": "boolean",
          "default": true
        },
        "repo_root_format": {
          "type": "string",
          "default": "[$before_root_path]($before_repo_root_style)[$repo_root]($repo_root_style)[$path]($style)[$read_only]($read_only_style) "
        },
        "style": {
          "type": "string",
          "default": "cyan bold"
        },
        "repo_root_style": {
          "type": [
            "string",
            "null"
          ],
          "default": null
        },
        "before_repo_root_style": {
          "type": [
            "string",
            "null"
          ],
          "default": null
        },
        "disabled": {
          "type": "boolean",
          "default": false
        },
        "read_only": {
          "type": "string",
          "default": "🔒"
        },
        "read_only_style": {
          "type": "string",
          "default": "red"
        },
        "truncation_symbol": {
          "type": "string",
          "default": ""
        },
        "home_symbol": {
          "type": "string",
          "default": "~"
        },
        "use_os_path_sep": {
          "type": "boolean",
          "default": true
        }
      },
      "additionalProperties": false
    },
    "DirenvConfig": {
      "type": "object",
      "properties": {
        "format": {
          "type": "string",
          "default": "[$symbol$loaded/$allowed]($style) "
        },
        "symbol": {
          "type": "string",
          "default": "direnv "
        },
        "style": {
          "type": "string",
          "default": "bold bright-yellow"
        },
        "disabled": {
          "type": "boolean",
          "default": true
        },
        "detect_extensions": {
          "type": "array",
          "items": {
            "type": "string"
          },
          "default": []
        },
        "detect_env_vars": {
          "type": "array",
          "items": {
            "type": "string"
          },
          "default": [
            "DIRENV_FILE"
          ]
        },
        "detect_files": {
          "type": "array",
          "items": {
            "type": "string"
          },
          "default": [
            ".envrc"
          ]
        },
        "detect_folders": {
          "type": "array",
          "items": {
            "type": "string"
          },
          "default": []
        },
        "allowed_msg": {
          "type": "string",
          "default": "allowed"
        },
        "not_allowed_msg": {
          "type": "string",
          "default": "not allowed"
        },
        "denied_msg": {
          "type": "string",
          "default": "denied"
        },
        "loaded_msg": {
          "type": "string",
          "default": "loaded"
        },
        "unloaded_msg": {
          "type": "string",
          "default": "not loaded"
        }
      },
      "additionalProperties": false
    },
    "DockerContextConfig": {
      "type": "object",
      "properties": {
        "format": {
          "type": "string",
          "default": "via [$symbol$context]($style) "
        },
        "symbol": {
          "type": "string",
          "default": "🐳 "
        },
        "style": {
          "type": "string",
          "default": "blue bold"
        },
        "only_with_files": {
          "type": "boolean",
          "default": true
        },
        "disabled": {
          "type": "boolean",
          "default": false
        },
        "detect_extensions": {
          "type": "array",
          "items": {
            "type": "string"
          },
          "default": []
        },
        "detect_files": {
          "type": "array",
          "items": {
            "type": "string"
          },
          "default": [
            "compose.yml",
            "compose.yaml",
            "docker-compose.yml",
            "docker-compose.yaml",
            "Dockerfile"
          ]
        },
        "detect_folders": {
          "type": "array",
          "items": {
            "type": "string"
<<<<<<< HEAD
          }
        },
        "ignore_contexts": {
          "default": [
            "default"
          ],
          "type": "array",
          "items": {
            "type": "string"
          }
=======
          },
          "default": []
>>>>>>> 2581f8f9
        }
      },
      "additionalProperties": false
    },
    "DotnetConfig": {
      "type": "object",
      "properties": {
        "format": {
          "type": "string",
          "default": "via [$symbol($version )(🎯 $tfm )]($style)"
        },
        "version_format": {
          "type": "string",
          "default": "v${raw}"
        },
        "symbol": {
          "type": "string",
          "default": ".NET "
        },
        "style": {
          "type": "string",
          "default": "blue bold"
        },
        "heuristic": {
          "type": "boolean",
          "default": true
        },
        "disabled": {
          "type": "boolean",
          "default": false
        },
        "detect_extensions": {
          "type": "array",
          "items": {
            "type": "string"
          },
          "default": [
            "csproj",
            "fsproj",
            "xproj"
          ]
        },
        "detect_files": {
          "type": "array",
          "items": {
            "type": "string"
          },
          "default": [
            "global.json",
            "project.json",
            "Directory.Build.props",
            "Directory.Build.targets",
            "Packages.props"
          ]
        },
        "detect_folders": {
          "type": "array",
          "items": {
            "type": "string"
          },
          "default": []
        }
      },
      "additionalProperties": false
    },
    "ElixirConfig": {
      "type": "object",
      "properties": {
        "format": {
          "type": "string",
          "default": "via [$symbol($version \\(OTP $otp_version\\) )]($style)"
        },
        "version_format": {
          "type": "string",
          "default": "v${raw}"
        },
        "symbol": {
          "type": "string",
          "default": "💧 "
        },
        "style": {
          "type": "string",
          "default": "bold purple"
        },
        "disabled": {
          "type": "boolean",
          "default": false
        },
        "detect_extensions": {
          "type": "array",
          "items": {
            "type": "string"
          },
          "default": []
        },
        "detect_files": {
          "type": "array",
          "items": {
            "type": "string"
          },
          "default": [
            "mix.exs"
          ]
        },
        "detect_folders": {
          "type": "array",
          "items": {
            "type": "string"
          },
          "default": []
        }
      },
      "additionalProperties": false
    },
    "ElmConfig": {
      "type": "object",
      "properties": {
        "format": {
          "type": "string",
          "default": "via [$symbol($version )]($style)"
        },
        "version_format": {
          "type": "string",
          "default": "v${raw}"
        },
        "symbol": {
          "type": "string",
          "default": "🌳 "
        },
        "style": {
          "type": "string",
          "default": "cyan bold"
        },
        "disabled": {
          "type": "boolean",
          "default": false
        },
        "detect_extensions": {
          "type": "array",
          "items": {
            "type": "string"
          },
          "default": [
            "elm"
          ]
        },
        "detect_files": {
          "type": "array",
          "items": {
            "type": "string"
          },
          "default": [
            "elm.json",
            "elm-package.json",
            ".elm-version"
          ]
        },
        "detect_folders": {
          "type": "array",
          "items": {
            "type": "string"
          },
          "default": [
            "elm-stuff"
          ]
        }
      },
      "additionalProperties": false
    },
    "EnvVarConfig": {
      "type": "object",
      "properties": {
        "description": {
          "type": "string",
          "default": "<env_var module>"
        },
        "format": {
          "type": "string",
          "default": "with [$env_value]($style) "
        },
        "symbol": {
          "type": "string",
          "default": ""
        },
        "style": {
          "type": "string",
          "default": "black bold dimmed"
        },
        "variable": {
          "type": [
            "string",
            "null"
          ]
        },
        "default": {
          "type": [
            "string",
            "null"
          ]
        },
        "disabled": {
          "type": "boolean",
          "default": false
        }
      },
      "additionalProperties": false
    },
    "ErlangConfig": {
      "type": "object",
      "properties": {
        "format": {
          "type": "string",
          "default": "via [$symbol($version )]($style)"
        },
        "version_format": {
          "type": "string",
          "default": "v${raw}"
        },
        "symbol": {
          "type": "string",
          "default": " "
        },
        "style": {
          "type": "string",
          "default": "bold red"
        },
        "disabled": {
          "type": "boolean",
          "default": false
        },
        "detect_extensions": {
          "type": "array",
          "items": {
            "type": "string"
          },
          "default": []
        },
        "detect_files": {
          "type": "array",
          "items": {
            "type": "string"
          },
          "default": [
            "rebar.config",
            "erlang.mk"
          ]
        },
        "detect_folders": {
          "type": "array",
          "items": {
            "type": "string"
          },
          "default": []
        }
      },
      "additionalProperties": false
    },
    "FennelConfig": {
      "type": "object",
      "properties": {
        "format": {
          "type": "string",
          "default": "via [$symbol($version )]($style)"
        },
        "version_format": {
          "type": "string",
          "default": "v${raw}"
        },
        "symbol": {
          "type": "string",
          "default": "🧅 "
        },
        "style": {
          "type": "string",
          "default": "bold green"
        },
        "disabled": {
          "type": "boolean",
          "default": true
        },
        "detect_extensions": {
          "type": "array",
          "items": {
            "type": "string"
          },
          "default": [
            "fnl"
          ]
        },
        "detect_files": {
          "type": "array",
          "items": {
            "type": "string"
          },
          "default": []
        },
        "detect_folders": {
          "type": "array",
          "items": {
            "type": "string"
          },
          "default": []
        }
      },
      "additionalProperties": false
    },
    "FillConfig": {
      "type": "object",
      "properties": {
        "style": {
          "type": "string",
          "default": "bold black"
        },
        "symbol": {
          "type": "string",
          "default": "."
        },
        "disabled": {
          "type": "boolean",
          "default": false
        }
      },
      "additionalProperties": false
    },
    "FossilBranchConfig": {
      "type": "object",
      "properties": {
        "format": {
          "type": "string",
          "default": "on [$symbol$branch]($style) "
        },
        "symbol": {
          "type": "string",
          "default": " "
        },
        "style": {
          "type": "string",
          "default": "bold purple"
        },
        "truncation_length": {
          "type": "integer",
          "format": "int64",
          "default": 9223372036854775807
        },
        "truncation_symbol": {
          "type": "string",
          "default": "…"
        },
        "disabled": {
          "type": "boolean",
          "default": true
        }
      },
      "additionalProperties": false
    },
    "FossilMetricsConfig": {
      "type": "object",
      "properties": {
        "format": {
          "type": "string",
          "default": "([+$added]($added_style) )([-$deleted]($deleted_style) )"
        },
        "added_style": {
          "type": "string",
          "default": "bold green"
        },
        "deleted_style": {
          "type": "string",
          "default": "bold red"
        },
        "only_nonzero_diffs": {
          "type": "boolean",
          "default": true
        },
        "disabled": {
          "type": "boolean",
          "default": true
        }
      },
      "additionalProperties": false
    },
    "GcloudConfig": {
      "type": "object",
      "properties": {
        "format": {
          "type": "string",
          "default": "on [$symbol$account(@$domain)(\\($region\\))]($style) "
        },
        "symbol": {
          "type": "string",
          "default": "☁️  "
        },
        "style": {
          "type": "string",
          "default": "bold blue"
        },
        "disabled": {
          "type": "boolean",
          "default": false
        },
        "region_aliases": {
          "type": "object",
          "additionalProperties": {
            "type": "string"
          },
          "default": {}
        },
        "project_aliases": {
          "type": "object",
          "additionalProperties": {
            "type": "string"
          },
          "default": {}
        },
        "detect_env_vars": {
          "type": "array",
          "items": {
            "type": "string"
          },
          "default": []
        }
      },
      "additionalProperties": false
    },
    "GitBranchConfig": {
      "type": "object",
      "properties": {
        "format": {
          "type": "string",
          "default": "on [$symbol$branch(:$remote_branch)]($style) "
        },
        "symbol": {
          "type": "string",
          "default": " "
        },
        "style": {
          "type": "string",
          "default": "bold purple"
        },
        "truncation_length": {
          "type": "integer",
          "format": "int64",
          "default": 9223372036854775807
        },
        "truncation_symbol": {
          "type": "string",
          "default": "…"
        },
        "only_attached": {
          "type": "boolean",
          "default": false
        },
        "always_show_remote": {
          "type": "boolean",
          "default": false
        },
        "ignore_branches": {
          "type": "array",
          "items": {
            "type": "string"
          },
          "default": []
        },
        "disabled": {
          "type": "boolean",
          "default": false
        }
      },
      "additionalProperties": false
    },
    "GitCommitConfig": {
      "type": "object",
      "properties": {
        "format": {
          "type": "string",
          "default": "[\\($hash$tag\\)]($style) "
        },
        "commit_hash_length": {
          "type": "integer",
          "format": "uint",
          "minimum": 0,
          "default": 7
        },
        "style": {
          "type": "string",
          "default": "green bold"
        },
        "only_detached": {
          "type": "boolean",
          "default": true
        },
        "disabled": {
          "type": "boolean",
          "default": false
        },
        "tag_symbol": {
          "type": "string",
          "default": " 🏷  "
        },
        "tag_disabled": {
          "type": "boolean",
          "default": true
        },
        "tag_max_candidates": {
          "type": "integer",
          "format": "uint",
          "minimum": 0,
          "default": 0
        }
      },
      "additionalProperties": false
    },
    "GitMetricsConfig": {
      "type": "object",
      "properties": {
        "format": {
          "type": "string",
          "default": "([+$added]($added_style) )([-$deleted]($deleted_style) )"
        },
        "added_style": {
          "type": "string",
          "default": "bold green"
        },
        "deleted_style": {
          "type": "string",
          "default": "bold red"
        },
        "only_nonzero_diffs": {
          "type": "boolean",
          "default": true
        },
        "disabled": {
          "type": "boolean",
          "default": true
        },
        "ignore_submodules": {
          "type": "boolean",
          "default": false
        }
      },
      "additionalProperties": false
    },
    "GitStateConfig": {
      "type": "object",
      "properties": {
        "format": {
          "type": "string",
          "default": "\\([$state( $progress_current/$progress_total)]($style)\\) "
        },
        "rebase": {
          "type": "string",
          "default": "REBASING"
        },
        "merge": {
          "type": "string",
          "default": "MERGING"
        },
        "revert": {
          "type": "string",
          "default": "REVERTING"
        },
        "cherry_pick": {
          "type": "string",
          "default": "CHERRY-PICKING"
        },
        "bisect": {
          "type": "string",
          "default": "BISECTING"
        },
        "am": {
          "type": "string",
          "default": "AM"
        },
        "am_or_rebase": {
          "type": "string",
          "default": "AM/REBASE"
        },
        "style": {
          "type": "string",
          "default": "bold yellow"
        },
        "disabled": {
          "type": "boolean",
          "default": false
        }
      },
      "additionalProperties": false
    },
    "GitStatusConfig": {
      "type": "object",
      "properties": {
        "format": {
          "type": "string",
          "default": "([\\[$all_status$ahead_behind\\]]($style) )"
        },
        "style": {
          "type": "string",
          "default": "red bold"
        },
        "stashed": {
          "type": "string",
          "default": "\\$"
        },
        "ahead": {
          "type": "string",
          "default": "⇡"
        },
        "behind": {
          "type": "string",
          "default": "⇣"
        },
        "up_to_date": {
          "type": "string",
          "default": ""
        },
        "diverged": {
          "type": "string",
          "default": "⇕"
        },
        "conflicted": {
          "type": "string",
          "default": "="
        },
        "deleted": {
          "type": "string",
          "default": "✘"
        },
        "renamed": {
          "type": "string",
          "default": "»"
        },
        "modified": {
          "type": "string",
          "default": "!"
        },
        "staged": {
          "type": "string",
          "default": "+"
        },
        "untracked": {
          "type": "string",
          "default": "?"
        },
        "typechanged": {
          "type": "string",
          "default": ""
        },
        "ignore_submodules": {
          "type": "boolean",
          "default": false
        },
        "disabled": {
          "type": "boolean",
          "default": false
        },
        "use_git_executable": {
          "type": "boolean",
          "default": false
        },
        "windows_starship": {
          "type": [
            "string",
            "null"
          ]
        }
      },
      "additionalProperties": false
    },
    "GleamConfig": {
      "type": "object",
      "properties": {
        "format": {
          "type": "string",
          "default": "via [$symbol($version )]($style)"
        },
        "version_format": {
          "type": "string",
          "default": "v${raw}"
        },
        "symbol": {
          "type": "string",
          "default": "⭐ "
        },
        "style": {
          "type": "string",
          "default": "bold #FFAFF3"
        },
        "disabled": {
          "type": "boolean",
          "default": false
        },
        "detect_extensions": {
          "type": "array",
          "items": {
            "type": "string"
          },
          "default": [
            "gleam"
          ]
        },
        "detect_files": {
          "type": "array",
          "items": {
            "type": "string"
          },
          "default": [
            "gleam.toml"
          ]
        },
        "detect_folders": {
          "type": "array",
          "items": {
            "type": "string"
          },
          "default": []
        }
      },
      "additionalProperties": false
    },
    "GoConfig": {
      "type": "object",
      "properties": {
        "format": {
          "type": "string",
          "default": "via [$symbol($version )]($style)"
        },
        "version_format": {
          "type": "string",
          "default": "v${raw}"
        },
        "symbol": {
          "type": "string",
          "default": "🐹 "
        },
        "style": {
          "type": "string",
          "default": "bold cyan"
        },
        "disabled": {
          "type": "boolean",
          "default": false
        },
        "not_capable_style": {
          "type": "string",
          "default": "bold red"
        },
        "detect_extensions": {
          "type": "array",
          "items": {
            "type": "string"
          },
          "default": [
            "go"
          ]
        },
        "detect_files": {
          "type": "array",
          "items": {
            "type": "string"
          },
          "default": [
            "go.mod",
            "go.sum",
            "go.work",
            "glide.yaml",
            "Gopkg.yml",
            "Gopkg.lock",
            ".go-version"
          ]
        },
        "detect_folders": {
          "type": "array",
          "items": {
            "type": "string"
          },
          "default": [
            "Godeps"
          ]
        }
      },
      "additionalProperties": false
    },
    "GradleConfig": {
      "type": "object",
      "properties": {
        "format": {
          "type": "string",
          "default": "via [$symbol($version )]($style)"
        },
        "version_format": {
          "type": "string",
          "default": "v${raw}"
        },
        "symbol": {
          "type": "string",
          "default": "🅶 "
        },
        "style": {
          "type": "string",
          "default": "bold bright-cyan"
        },
        "disabled": {
          "type": "boolean",
          "default": false
        },
        "recursive": {
          "type": "boolean",
          "default": false
        },
        "detect_extensions": {
          "type": "array",
          "items": {
            "type": "string"
          },
          "default": [
            "gradle",
            "gradle.kts"
          ]
        },
        "detect_files": {
          "type": "array",
          "items": {
            "type": "string"
          },
          "default": []
        },
        "detect_folders": {
          "type": "array",
          "items": {
            "type": "string"
          },
          "default": [
            "gradle"
          ]
        }
      },
      "additionalProperties": false
    },
    "GuixShellConfig": {
      "type": "object",
      "properties": {
        "format": {
          "type": "string",
          "default": "via [$symbol]($style) "
        },
        "symbol": {
          "type": "string",
          "default": "🐃 "
        },
        "style": {
          "type": "string",
          "default": "yellow bold"
        },
        "disabled": {
          "type": "boolean",
          "default": false
        }
      },
      "additionalProperties": false
    },
    "HaskellConfig": {
      "type": "object",
      "properties": {
        "format": {
          "type": "string",
          "default": "via [$symbol($version )]($style)"
        },
        "version_format": {
          "type": "string",
          "default": "v${raw}"
        },
        "symbol": {
          "type": "string",
          "default": "λ "
        },
        "style": {
          "type": "string",
          "default": "bold purple"
        },
        "disabled": {
          "type": "boolean",
          "default": false
        },
        "detect_extensions": {
          "type": "array",
          "items": {
            "type": "string"
          },
          "default": [
            "hs",
            "cabal",
            "hs-boot"
          ]
        },
        "detect_files": {
          "type": "array",
          "items": {
            "type": "string"
          },
          "default": [
            "stack.yaml",
            "cabal.project"
          ]
        },
        "detect_folders": {
          "type": "array",
          "items": {
            "type": "string"
          },
          "default": []
        }
      },
      "additionalProperties": false
    },
    "HaxeConfig": {
      "type": "object",
      "properties": {
        "format": {
          "type": "string",
          "default": "via [$symbol($version )]($style)"
        },
        "version_format": {
          "type": "string",
          "default": "v${raw}"
        },
        "symbol": {
          "type": "string",
          "default": "⌘ "
        },
        "style": {
          "type": "string",
          "default": "bold fg:202"
        },
        "disabled": {
          "type": "boolean",
          "default": false
        },
        "detect_extensions": {
          "type": "array",
          "items": {
            "type": "string"
          },
          "default": [
            "hx",
            "hxml"
          ]
        },
        "detect_files": {
          "type": "array",
          "items": {
            "type": "string"
          },
          "default": [
            "haxelib.json",
            "hxformat.json",
            ".haxerc"
          ]
        },
        "detect_folders": {
          "type": "array",
          "items": {
            "type": "string"
          },
          "default": [
            ".haxelib",
            "haxe_libraries"
          ]
        }
      },
      "additionalProperties": false
    },
    "HelmConfig": {
      "type": "object",
      "properties": {
        "format": {
          "type": "string",
          "default": "via [$symbol($version )]($style)"
        },
        "version_format": {
          "type": "string",
          "default": "v${raw}"
        },
        "symbol": {
          "type": "string",
          "default": "⎈ "
        },
        "style": {
          "type": "string",
          "default": "bold white"
        },
        "disabled": {
          "type": "boolean",
          "default": false
        },
        "detect_extensions": {
          "type": "array",
          "items": {
            "type": "string"
          },
          "default": []
        },
        "detect_files": {
          "type": "array",
          "items": {
            "type": "string"
          },
          "default": [
            "helmfile.yaml",
            "Chart.yaml"
          ]
        },
        "detect_folders": {
          "type": "array",
          "items": {
            "type": "string"
          },
          "default": []
        }
      },
      "additionalProperties": false
    },
    "HgBranchConfig": {
      "type": "object",
      "properties": {
        "format": {
          "type": "string",
          "default": "on [$symbol$branch(:$topic)]($style) "
        },
        "symbol": {
          "type": "string",
          "default": " "
        },
        "style": {
          "type": "string",
          "default": "bold purple"
        },
        "truncation_length": {
          "type": "integer",
          "format": "int64",
          "default": 9223372036854775807
        },
        "truncation_symbol": {
          "type": "string",
          "default": "…"
        },
        "disabled": {
          "type": "boolean",
          "default": true
        }
      },
      "additionalProperties": false
    },
    "HgStateConfig": {
      "type": "object",
      "properties": {
        "format": {
          "type": "string",
          "default": "\\([$state]($style)\\) "
        },
        "merge": {
          "type": "string",
          "default": "MERGING"
        },
        "rebase": {
          "type": "string",
          "default": "REBASING"
        },
        "update": {
          "type": "string",
          "default": "UPDATING"
        },
        "bisect": {
          "type": "string",
          "default": "BISECTING"
        },
        "shelve": {
          "type": "string",
          "default": "SHELVING"
        },
        "graft": {
          "type": "string",
          "default": "GRAFTING"
        },
        "transplant": {
          "type": "string",
          "default": "TRANSPLANTING"
        },
        "histedit": {
          "type": "string",
          "default": "HISTEDITING"
        },
        "style": {
          "type": "string",
          "default": "bold yellow"
        },
        "disabled": {
          "type": "boolean",
          "default": true
        }
      },
      "additionalProperties": false
    },
    "HostnameConfig": {
      "type": "object",
      "properties": {
        "format": {
          "type": "string",
          "default": "[$ssh_symbol$hostname]($style) in "
        },
        "ssh_only": {
          "type": "boolean",
          "default": true
        },
        "ssh_symbol": {
          "type": "string",
          "default": "🌐 "
        },
        "trim_at": {
          "type": "string",
          "default": "."
        },
        "detect_env_vars": {
          "type": "array",
          "items": {
            "type": "string"
          },
          "default": []
        },
        "style": {
          "type": "string",
          "default": "green dimmed bold"
        },
        "disabled": {
          "type": "boolean",
          "default": false
        },
        "aliases": {
          "type": "object",
          "additionalProperties": {
            "type": "string"
          },
          "default": {}
        }
      },
      "additionalProperties": false
    },
    "JavaConfig": {
      "type": "object",
      "properties": {
        "format": {
          "type": "string",
          "default": "via [$symbol($version )]($style)"
        },
        "disabled": {
          "type": "boolean",
          "default": false
        },
        "version_format": {
          "type": "string",
          "default": "v${raw}"
        },
        "style": {
          "type": "string",
          "default": "red dimmed"
        },
        "symbol": {
          "type": "string",
          "default": "☕ "
        },
        "detect_extensions": {
          "type": "array",
          "items": {
            "type": "string"
          },
          "default": [
            "java",
            "class",
            "jar",
            "gradle",
            "clj",
            "cljc"
          ]
        },
        "detect_files": {
          "type": "array",
          "items": {
            "type": "string"
          },
          "default": [
            "pom.xml",
            "build.gradle.kts",
            "build.sbt",
            ".java-version",
            "deps.edn",
            "project.clj",
            "build.boot",
            ".sdkmanrc"
          ]
        },
        "detect_folders": {
          "type": "array",
          "items": {
            "type": "string"
          },
          "default": []
        }
      },
      "additionalProperties": false
    },
    "JobsConfig": {
      "type": "object",
      "properties": {
        "format": {
          "type": "string",
          "default": "[$symbol$number]($style) "
        },
        "threshold": {
          "type": "integer",
          "format": "int64",
          "default": 1
        },
        "symbol_threshold": {
          "type": "integer",
          "format": "int64",
          "default": 1
        },
        "number_threshold": {
          "type": "integer",
          "format": "int64",
          "default": 2
        },
        "symbol": {
          "type": "string",
          "default": "✦"
        },
        "style": {
          "type": "string",
          "default": "bold blue"
        },
        "disabled": {
          "type": "boolean",
          "default": false
        }
      },
      "additionalProperties": false
    },
    "JuliaConfig": {
      "type": "object",
      "properties": {
        "format": {
          "type": "string",
          "default": "via [$symbol($version )]($style)"
        },
        "version_format": {
          "type": "string",
          "default": "v${raw}"
        },
        "symbol": {
          "type": "string",
          "default": "ஃ "
        },
        "style": {
          "type": "string",
          "default": "bold purple"
        },
        "disabled": {
          "type": "boolean",
          "default": false
        },
        "detect_extensions": {
          "type": "array",
          "items": {
            "type": "string"
          },
          "default": [
            "jl"
          ]
        },
        "detect_files": {
          "type": "array",
          "items": {
            "type": "string"
          },
          "default": [
            "Project.toml",
            "Manifest.toml"
          ]
        },
        "detect_folders": {
          "type": "array",
          "items": {
            "type": "string"
          },
          "default": []
        }
      },
      "additionalProperties": false
    },
    "KotlinConfig": {
      "type": "object",
      "properties": {
        "format": {
          "type": "string",
          "default": "via [$symbol($version )]($style)"
        },
        "version_format": {
          "type": "string",
          "default": "v${raw}"
        },
        "symbol": {
          "type": "string",
          "default": "🅺 "
        },
        "style": {
          "type": "string",
          "default": "bold blue"
        },
        "kotlin_binary": {
          "type": "string",
          "default": "kotlin"
        },
        "disabled": {
          "type": "boolean",
          "default": false
        },
        "detect_extensions": {
          "type": "array",
          "items": {
            "type": "string"
          },
          "default": [
            "kt",
            "kts"
          ]
        },
        "detect_files": {
          "type": "array",
          "items": {
            "type": "string"
          },
          "default": []
        },
        "detect_folders": {
          "type": "array",
          "items": {
            "type": "string"
          },
          "default": []
        }
      },
      "additionalProperties": false
    },
    "KubernetesConfig": {
      "type": "object",
      "properties": {
        "format": {
          "type": "string",
          "default": "[$symbol$context( \\($namespace\\))]($style) in "
        },
        "symbol": {
          "type": "string",
          "default": "☸ "
        },
        "style": {
          "type": "string",
          "default": "cyan bold"
        },
        "disabled": {
          "type": "boolean",
          "default": true
        },
        "context_aliases": {
          "type": "object",
          "additionalProperties": {
            "type": "string"
          },
          "default": {}
        },
        "user_aliases": {
          "type": "object",
          "additionalProperties": {
            "type": "string"
          },
          "default": {}
        },
        "detect_extensions": {
          "type": "array",
          "items": {
            "type": "string"
          },
          "default": []
        },
        "detect_files": {
          "type": "array",
          "items": {
            "type": "string"
          },
          "default": []
        },
        "detect_folders": {
          "type": "array",
          "items": {
            "type": "string"
          },
          "default": []
        },
        "ignore_contexts": {
          "default": [],
          "type": "array",
          "items": {
            "type": "string"
          }
        },
        "ignore_namespaces": {
          "default": [],
          "type": "array",
          "items": {
            "type": "string"
          }
        },
        "ignore_combo": {
          "default": {},
          "type": "object",
          "additionalProperties": {
            "type": "array",
            "items": {
              "type": "string"
            }
          }
        },
        "detect_env_vars": {
          "type": "array",
          "items": {
            "type": "string"
          },
          "default": []
        },
        "contexts": {
          "type": "array",
          "items": {
            "$ref": "#/$defs/KubernetesContextConfig"
          },
          "default": []
        }
      },
      "additionalProperties": false
    },
    "KubernetesContextConfig": {
      "type": "object",
      "properties": {
        "context_pattern": {
          "type": "string",
          "default": ""
        },
        "user_pattern": {
          "type": [
            "string",
            "null"
          ],
          "default": null
        },
        "symbol": {
          "type": [
            "string",
            "null"
          ],
          "default": null
        },
        "style": {
          "type": [
            "string",
            "null"
          ],
          "default": null
        },
        "context_alias": {
          "type": [
            "string",
            "null"
          ],
          "default": null
        },
        "user_alias": {
          "type": [
            "string",
            "null"
          ],
          "default": null
        }
      },
      "additionalProperties": false
    },
    "LineBreakConfig": {
      "type": "object",
      "properties": {
        "disabled": {
          "type": "boolean",
          "default": false
        }
      },
      "additionalProperties": false
    },
    "LocalipConfig": {
      "type": "object",
      "properties": {
        "format": {
          "type": "string",
          "default": "[$localipv4]($style) "
        },
        "ssh_only": {
          "type": "boolean",
          "default": true
        },
        "style": {
          "type": "string",
          "default": "yellow bold"
        },
        "disabled": {
          "type": "boolean",
          "default": true
        }
      },
      "additionalProperties": false
    },
    "LuaConfig": {
      "type": "object",
      "properties": {
        "format": {
          "type": "string",
          "default": "via [$symbol($version )]($style)"
        },
        "version_format": {
          "type": "string",
          "default": "v${raw}"
        },
        "symbol": {
          "type": "string",
          "default": "🌙 "
        },
        "style": {
          "type": "string",
          "default": "bold blue"
        },
        "lua_binary": {
          "type": "string",
          "default": "lua"
        },
        "disabled": {
          "type": "boolean",
          "default": false
        },
        "detect_extensions": {
          "type": "array",
          "items": {
            "type": "string"
          },
          "default": [
            "lua"
          ]
        },
        "detect_files": {
          "type": "array",
          "items": {
            "type": "string"
          },
          "default": [
            ".lua-version"
          ]
        },
        "detect_folders": {
          "type": "array",
          "items": {
            "type": "string"
          },
          "default": [
            "lua"
          ]
        }
      },
      "additionalProperties": false
    },
    "MemoryConfig": {
      "type": "object",
      "properties": {
        "format": {
          "type": "string",
          "default": "via $symbol[$ram( | $swap)]($style) "
        },
        "threshold": {
          "type": "integer",
          "format": "int64",
          "default": 75
        },
        "style": {
          "type": "string",
          "default": "white bold dimmed"
        },
        "symbol": {
          "type": "string",
          "default": "🐏 "
        },
        "disabled": {
          "type": "boolean",
          "default": true
        }
      },
      "additionalProperties": false
    },
    "MesonConfig": {
      "type": "object",
      "properties": {
        "format": {
          "type": "string",
          "default": "via [$symbol$project]($style) "
        },
        "truncation_length": {
          "type": "integer",
          "format": "uint32",
          "minimum": 0,
          "default": 4294967295
        },
        "truncation_symbol": {
          "type": "string",
          "default": "…"
        },
        "symbol": {
          "type": "string",
          "default": "⬢ "
        },
        "style": {
          "type": "string",
          "default": "blue bold"
        },
        "disabled": {
          "type": "boolean",
          "default": false
        }
      },
      "additionalProperties": false
    },
    "MiseConfig": {
      "type": "object",
      "properties": {
        "format": {
          "type": "string",
          "default": "[$symbol$health]($style) "
        },
        "symbol": {
          "type": "string",
          "default": "mise "
        },
        "style": {
          "type": "string",
          "default": "bold purple"
        },
        "disabled": {
          "type": "boolean",
          "default": true
        },
        "detect_extensions": {
          "type": "array",
          "items": {
            "type": "string"
          },
          "default": []
        },
        "detect_files": {
          "type": "array",
          "items": {
            "type": "string"
          },
          "default": [
            "mise.toml",
            "mise.local.toml",
            ".mise.toml",
            ".mise.local.toml"
          ]
        },
        "detect_folders": {
          "type": "array",
          "items": {
            "type": "string"
          },
          "default": [
            ".mise"
          ]
        },
        "healthy_symbol": {
          "type": "string",
          "default": "healthy"
        },
        "unhealthy_symbol": {
          "type": "string",
          "default": "unhealthy"
        }
      },
      "additionalProperties": false
    },
    "MojoConfig": {
      "type": "object",
      "properties": {
        "format": {
          "type": "string",
          "default": "with [$symbol($version )]($style)"
        },
        "symbol": {
          "type": "string",
          "default": "🔥 "
        },
        "style": {
          "type": "string",
          "default": "bold 208"
        },
        "disabled": {
          "type": "boolean",
          "default": false
        },
        "detect_extensions": {
          "type": "array",
          "items": {
            "type": "string"
          },
          "default": [
            "mojo",
            "🔥"
          ]
        },
        "detect_files": {
          "type": "array",
          "items": {
            "type": "string"
          },
          "default": []
        },
        "detect_folders": {
          "type": "array",
          "items": {
            "type": "string"
          },
          "default": []
        }
      },
      "additionalProperties": false
    },
    "NatsConfig": {
      "type": "object",
      "properties": {
        "format": {
          "type": "string",
          "default": "[$symbol($name )]($style)"
        },
        "symbol": {
          "type": "string",
          "default": "✉️ "
        },
        "style": {
          "type": "string",
          "default": "bold purple"
        },
        "disabled": {
          "type": "boolean",
          "default": true
        }
      },
      "additionalProperties": false
    },
    "NetnsConfig": {
      "type": "object",
      "properties": {
        "format": {
          "type": "string",
          "default": "[$symbol \\[$name\\]]($style) "
        },
        "symbol": {
          "type": "string",
          "default": "🛜"
        },
        "style": {
          "type": "string",
          "default": "blue bold dimmed"
        },
        "disabled": {
          "type": "boolean",
          "default": false
        }
      },
      "additionalProperties": false
    },
    "NimConfig": {
      "type": "object",
      "properties": {
        "format": {
          "type": "string",
          "default": "via [$symbol($version )]($style)"
        },
        "version_format": {
          "type": "string",
          "default": "v${raw}"
        },
        "symbol": {
          "type": "string",
          "default": "👑 "
        },
        "style": {
          "type": "string",
          "default": "yellow bold"
        },
        "disabled": {
          "type": "boolean",
          "default": false
        },
        "detect_extensions": {
          "type": "array",
          "items": {
            "type": "string"
          },
          "default": [
            "nim",
            "nims",
            "nimble"
          ]
        },
        "detect_files": {
          "type": "array",
          "items": {
            "type": "string"
          },
          "default": [
            "nim.cfg"
          ]
        },
        "detect_folders": {
          "type": "array",
          "items": {
            "type": "string"
          },
          "default": []
        }
      },
      "additionalProperties": false
    },
    "NixShellConfig": {
      "type": "object",
      "properties": {
        "format": {
          "type": "string",
          "default": "via [$symbol$state( \\($name\\))]($style) "
        },
        "symbol": {
          "type": "string",
          "default": "❄️  "
        },
        "style": {
          "type": "string",
          "default": "bold blue"
        },
        "impure_msg": {
          "type": "string",
          "default": "impure"
        },
        "pure_msg": {
          "type": "string",
          "default": "pure"
        },
        "unknown_msg": {
          "type": "string",
          "default": ""
        },
        "disabled": {
          "type": "boolean",
          "default": false
        },
        "heuristic": {
          "type": "boolean",
          "default": false
        }
      },
      "additionalProperties": false
    },
    "NodejsConfig": {
      "type": "object",
      "properties": {
        "format": {
          "type": "string",
          "default": "via [$symbol($version )]($style)"
        },
        "version_format": {
          "type": "string",
          "default": "v${raw}"
        },
        "symbol": {
          "type": "string",
          "default": " "
        },
        "style": {
          "type": "string",
          "default": "bold green"
        },
        "disabled": {
          "type": "boolean",
          "default": false
        },
        "not_capable_style": {
          "type": "string",
          "default": "bold red"
        },
        "detect_extensions": {
          "type": "array",
          "items": {
            "type": "string"
          },
          "default": [
            "js",
            "mjs",
            "cjs",
            "ts",
            "mts",
            "cts"
          ]
        },
        "detect_files": {
          "type": "array",
          "items": {
            "type": "string"
          },
          "default": [
            "package.json",
            ".node-version",
            ".nvmrc",
            "!bunfig.toml",
            "!bun.lock",
            "!bun.lockb"
          ]
        },
        "detect_folders": {
          "type": "array",
          "items": {
            "type": "string"
          },
          "default": [
            "node_modules"
          ]
        }
      },
      "additionalProperties": false
    },
    "OCamlConfig": {
      "type": "object",
      "properties": {
        "format": {
          "type": "string",
          "default": "via [$symbol($version )(\\($switch_indicator$switch_name\\) )]($style)"
        },
        "version_format": {
          "type": "string",
          "default": "v${raw}"
        },
        "global_switch_indicator": {
          "type": "string",
          "default": ""
        },
        "local_switch_indicator": {
          "type": "string",
          "default": "*"
        },
        "symbol": {
          "type": "string",
          "default": "🐫 "
        },
        "style": {
          "type": "string",
          "default": "bold yellow"
        },
        "disabled": {
          "type": "boolean",
          "default": false
        },
        "detect_extensions": {
          "type": "array",
          "items": {
            "type": "string"
          },
          "default": [
            "opam",
            "ml",
            "mli",
            "re",
            "rei"
          ]
        },
        "detect_files": {
          "type": "array",
          "items": {
            "type": "string"
          },
          "default": [
            "dune",
            "dune-project",
            "jbuild",
            "jbuild-ignore",
            ".merlin"
          ]
        },
        "detect_folders": {
          "type": "array",
          "items": {
            "type": "string"
          },
          "default": [
            "_opam",
            "esy.lock"
          ]
        }
      },
      "additionalProperties": false
    },
    "OdinConfig": {
      "type": "object",
      "properties": {
        "format": {
          "type": "string",
          "default": "via [$symbol($version )]($style)"
        },
        "show_commit": {
          "type": "boolean",
          "default": false
        },
        "symbol": {
          "type": "string",
          "default": "Ø "
        },
        "style": {
          "type": "string",
          "default": "bold bright-blue"
        },
        "disabled": {
          "type": "boolean",
          "default": false
        },
        "detect_extensions": {
          "type": "array",
          "items": {
            "type": "string"
          },
          "default": [
            "odin"
          ]
        },
        "detect_files": {
          "type": "array",
          "items": {
            "type": "string"
          },
          "default": []
        },
        "detect_folders": {
          "type": "array",
          "items": {
            "type": "string"
          },
          "default": []
        }
      },
      "additionalProperties": false
    },
    "OpaConfig": {
      "type": "object",
      "properties": {
        "format": {
          "type": "string",
          "default": "via [$symbol($version )]($style)"
        },
        "version_format": {
          "type": "string",
          "default": "v${raw}"
        },
        "symbol": {
          "type": "string",
          "default": "🪖 "
        },
        "style": {
          "type": "string",
          "default": "bold blue"
        },
        "disabled": {
          "type": "boolean",
          "default": false
        },
        "detect_extensions": {
          "type": "array",
          "items": {
            "type": "string"
          },
          "default": [
            "rego"
          ]
        },
        "detect_files": {
          "type": "array",
          "items": {
            "type": "string"
          },
          "default": []
        },
        "detect_folders": {
          "type": "array",
          "items": {
            "type": "string"
          },
          "default": []
        }
      },
      "additionalProperties": false
    },
    "OspConfig": {
      "type": "object",
      "properties": {
        "format": {
          "type": "string",
          "default": "on [$symbol$cloud(\\($project\\))]($style) "
        },
        "symbol": {
          "type": "string",
          "default": "☁️  "
        },
        "style": {
          "type": "string",
          "default": "bold yellow"
        },
        "disabled": {
          "type": "boolean",
          "default": false
        }
      },
      "additionalProperties": false
    },
    "OSConfig": {
      "type": "object",
      "properties": {
        "format": {
          "type": "string",
          "default": "[$symbol]($style)"
        },
        "style": {
          "type": "string",
          "default": "bold white"
        },
        "symbols": {
          "type": "object",
          "additionalProperties": {
            "type": "string"
          },
          "default": {
            "AIX": "➿ ",
            "Alpaquita": "🔔 ",
            "AlmaLinux": "💠 ",
            "Alpine": "🏔️ ",
            "Amazon": "🙂 ",
            "Android": "🤖 ",
            "AOSC": "🐱 ",
            "Arch": "🎗️ ",
            "Artix": "🎗️ ",
            "Bluefin": "🐟 ",
            "CachyOS": "🎗️ ",
            "CentOS": "💠 ",
            "Debian": "🌀 ",
            "DragonFly": "🐉 ",
            "Emscripten": "🔗 ",
            "EndeavourOS": "🚀 ",
            "Fedora": "🎩 ",
            "FreeBSD": "😈 ",
            "Garuda": "🦅 ",
            "Gentoo": "🗜️ ",
            "HardenedBSD": "🛡️ ",
            "Illumos": "🐦 ",
            "Kali": "🐉 ",
            "Linux": "🐧 ",
            "Mabox": "📦 ",
            "Macos": "🍎 ",
            "Manjaro": "🥭 ",
            "Mariner": "🌊 ",
            "MidnightBSD": "🌘 ",
            "Mint": "🌿 ",
            "NetBSD": "🚩 ",
            "NixOS": "❄️ ",
            "Nobara": "🎩 ",
            "OpenBSD": "🐡 ",
            "OpenCloudOS": "☁️ ",
            "openEuler": "🦉 ",
            "openSUSE": "🦎 ",
            "OracleLinux": "🦴 ",
            "Pop": "🍭 ",
            "Raspbian": "🍓 ",
            "Redhat": "🎩 ",
            "RedHatEnterprise": "🎩 ",
            "RockyLinux": "💠 ",
            "Redox": "🧪 ",
            "Solus": "⛵ ",
            "SUSE": "🦎 ",
            "Ubuntu": "🎯 ",
            "Ultramarine": "🔷 ",
            "Unknown": "❓ ",
            "Uos": "🐲 ",
            "Void": " ",
            "Windows": "🪟 "
          }
        },
        "disabled": {
          "type": "boolean",
          "default": true
        }
      },
      "additionalProperties": false
    },
    "PackageConfig": {
      "type": "object",
      "properties": {
        "format": {
          "type": "string",
          "default": "is [$symbol$version]($style) "
        },
        "symbol": {
          "type": "string",
          "default": "📦 "
        },
        "style": {
          "type": "string",
          "default": "208 bold"
        },
        "display_private": {
          "type": "boolean",
          "default": false
        },
        "disabled": {
          "type": "boolean",
          "default": false
        },
        "version_format": {
          "type": "string",
          "default": "v${raw}"
        }
      },
      "additionalProperties": false
    },
    "PerlConfig": {
      "type": "object",
      "properties": {
        "format": {
          "type": "string",
          "default": "via [$symbol($version )]($style)"
        },
        "version_format": {
          "type": "string",
          "default": "v${raw}"
        },
        "symbol": {
          "type": "string",
          "default": "🐪 "
        },
        "style": {
          "type": "string",
          "default": "149 bold"
        },
        "disabled": {
          "type": "boolean",
          "default": false
        },
        "detect_extensions": {
          "type": "array",
          "items": {
            "type": "string"
          },
          "default": [
            "pl",
            "pm",
            "pod"
          ]
        },
        "detect_files": {
          "type": "array",
          "items": {
            "type": "string"
          },
          "default": [
            "Makefile.PL",
            "Build.PL",
            "cpanfile",
            "cpanfile.snapshot",
            "META.json",
            "META.yml",
            ".perl-version"
          ]
        },
        "detect_folders": {
          "type": "array",
          "items": {
            "type": "string"
          },
          "default": []
        }
      },
      "additionalProperties": false
    },
    "PhpConfig": {
      "type": "object",
      "properties": {
        "format": {
          "type": "string",
          "default": "via [$symbol($version )]($style)"
        },
        "version_format": {
          "type": "string",
          "default": "v${raw}"
        },
        "symbol": {
          "type": "string",
          "default": "🐘 "
        },
        "style": {
          "type": "string",
          "default": "147 bold"
        },
        "disabled": {
          "type": "boolean",
          "default": false
        },
        "detect_extensions": {
          "type": "array",
          "items": {
            "type": "string"
          },
          "default": [
            "php"
          ]
        },
        "detect_files": {
          "type": "array",
          "items": {
            "type": "string"
          },
          "default": [
            "composer.json",
            ".php-version"
          ]
        },
        "detect_folders": {
          "type": "array",
          "items": {
            "type": "string"
          },
          "default": []
        }
      },
      "additionalProperties": false
    },
    "PijulConfig": {
      "type": "object",
      "properties": {
        "format": {
          "type": "string",
          "default": "on [$symbol$channel]($style) "
        },
        "symbol": {
          "type": "string",
          "default": " "
        },
        "style": {
          "type": "string",
          "default": "bold purple"
        },
        "truncation_length": {
          "type": "integer",
          "format": "int64",
          "default": 9223372036854775807
        },
        "truncation_symbol": {
          "type": "string",
          "default": "…"
        },
        "disabled": {
          "type": "boolean",
          "default": true
        }
      },
      "additionalProperties": false
    },
    "PixiConfig": {
      "type": "object",
      "properties": {
        "format": {
          "type": "string",
          "default": "via [$symbol($version )(\\($environment\\) )]($style)"
        },
        "pixi_binary": {
          "$ref": "#/$defs/Either_for_string_and_Array_of_string",
          "default": [
            "pixi"
          ]
        },
        "show_default_environment": {
          "type": "boolean",
          "default": true
        },
        "version_format": {
          "type": "string",
          "default": "v${raw}"
        },
        "symbol": {
          "type": "string",
          "default": "🧚 "
        },
        "style": {
          "type": "string",
          "default": "yellow bold"
        },
        "disabled": {
          "type": "boolean",
          "default": false
        },
        "detect_extensions": {
          "type": "array",
          "items": {
            "type": "string"
          },
          "default": []
        },
        "detect_files": {
          "type": "array",
          "items": {
            "type": "string"
          },
          "default": [
            "pixi.toml",
            "pixi.lock"
          ]
        },
        "detect_folders": {
          "type": "array",
          "items": {
            "type": "string"
          },
          "default": []
        }
      },
      "additionalProperties": false
    },
    "Either_for_string_and_Array_of_string": {
      "anyOf": [
        {
          "type": "string"
        },
        {
          "type": "array",
          "items": {
            "type": "string"
          }
        }
      ]
    },
    "PulumiConfig": {
      "type": "object",
      "properties": {
        "format": {
          "type": "string",
          "default": "via [$symbol($username@)$stack]($style) "
        },
        "version_format": {
          "type": "string",
          "default": "v${raw}"
        },
        "symbol": {
          "type": "string",
          "default": " "
        },
        "style": {
          "type": "string",
          "default": "bold 5"
        },
        "disabled": {
          "type": "boolean",
          "default": false
        },
        "search_upwards": {
          "type": "boolean",
          "default": true
        }
      },
      "additionalProperties": false
    },
    "PureScriptConfig": {
      "type": "object",
      "properties": {
        "format": {
          "type": "string",
          "default": "via [$symbol($version )]($style)"
        },
        "version_format": {
          "type": "string",
          "default": "v${raw}"
        },
        "symbol": {
          "type": "string",
          "default": "<=> "
        },
        "style": {
          "type": "string",
          "default": "bold white"
        },
        "disabled": {
          "type": "boolean",
          "default": false
        },
        "detect_extensions": {
          "type": "array",
          "items": {
            "type": "string"
          },
          "default": [
            "purs"
          ]
        },
        "detect_files": {
          "type": "array",
          "items": {
            "type": "string"
          },
          "default": [
            "spago.dhall",
            "spago.yaml",
            "spago.lock"
          ]
        },
        "detect_folders": {
          "type": "array",
          "items": {
            "type": "string"
          },
          "default": []
        }
      },
      "additionalProperties": false
    },
    "PythonConfig": {
      "type": "object",
      "properties": {
        "format": {
          "type": "string",
          "default": "via [${symbol}${pyenv_prefix}(${version} )(\\($virtualenv\\) )]($style)"
        },
        "pyenv_version_name": {
          "type": "boolean",
          "default": false
        },
        "pyenv_prefix": {
          "type": "string",
          "default": "pyenv "
        },
        "python_binary": {
          "$ref": "#/$defs/Either_for_Either_for_string_and_Array_of_string_and_Array_of_Either_for_string_and_Array_of_string",
          "default": [
            [
              "python"
            ],
            [
              "python3"
            ],
            [
              "python2"
            ]
          ]
        },
        "version_format": {
          "type": "string",
          "default": "v${raw}"
        },
        "style": {
          "type": "string",
          "default": "yellow bold"
        },
        "symbol": {
          "type": "string",
          "default": "🐍 "
        },
        "disabled": {
          "type": "boolean",
          "default": false
        },
        "detect_extensions": {
          "type": "array",
          "items": {
            "type": "string"
          },
          "default": [
            "py",
            "ipynb"
          ]
        },
        "detect_files": {
          "type": "array",
          "items": {
            "type": "string"
          },
          "default": [
            "requirements.txt",
            ".python-version",
            "pyproject.toml",
            "Pipfile",
            "tox.ini",
            "setup.py",
            "__init__.py"
          ]
        },
        "detect_folders": {
          "type": "array",
          "items": {
            "type": "string"
          },
          "default": []
        },
        "detect_env_vars": {
          "type": "array",
          "items": {
            "type": "string"
          },
          "default": [
            "VIRTUAL_ENV"
          ]
        }
      },
      "additionalProperties": false
    },
    "Either_for_Either_for_string_and_Array_of_string_and_Array_of_Either_for_string_and_Array_of_string": {
      "anyOf": [
        {
          "$ref": "#/$defs/Either_for_string_and_Array_of_string"
        },
        {
          "type": "array",
          "items": {
            "$ref": "#/$defs/Either_for_string_and_Array_of_string"
          }
        }
      ]
    },
    "QuartoConfig": {
      "type": "object",
      "properties": {
        "format": {
          "type": "string",
          "default": "via [$symbol($version )]($style)"
        },
        "version_format": {
          "type": "string",
          "default": "v${raw}"
        },
        "symbol": {
          "type": "string",
          "default": "⨁ "
        },
        "style": {
          "type": "string",
          "default": "bold #75AADB"
        },
        "disabled": {
          "type": "boolean",
          "default": false
        },
        "detect_extensions": {
          "type": "array",
          "items": {
            "type": "string"
          },
          "default": [
            "qmd"
          ]
        },
        "detect_files": {
          "type": "array",
          "items": {
            "type": "string"
          },
          "default": [
            "_quarto.yml"
          ]
        },
        "detect_folders": {
          "type": "array",
          "items": {
            "type": "string"
          },
          "default": []
        }
      },
      "additionalProperties": false
    },
    "RakuConfig": {
      "type": "object",
      "properties": {
        "format": {
          "type": "string",
          "default": "via [$symbol($version-$vm_version )]($style)"
        },
        "version_format": {
          "type": "string",
          "default": "${raw}"
        },
        "symbol": {
          "type": "string",
          "default": "🦋 "
        },
        "style": {
          "type": "string",
          "default": "149 bold"
        },
        "disabled": {
          "type": "boolean",
          "default": false
        },
        "detect_extensions": {
          "type": "array",
          "items": {
            "type": "string"
          },
          "default": [
            "p6",
            "pm6",
            "pod6",
            "raku",
            "rakumod"
          ]
        },
        "detect_files": {
          "type": "array",
          "items": {
            "type": "string"
          },
          "default": [
            "META6.json"
          ]
        },
        "detect_folders": {
          "type": "array",
          "items": {
            "type": "string"
          },
          "default": []
        }
      },
      "additionalProperties": false
    },
    "RedConfig": {
      "type": "object",
      "properties": {
        "format": {
          "type": "string",
          "default": "via [$symbol($version )]($style)"
        },
        "version_format": {
          "type": "string",
          "default": "v${raw}"
        },
        "symbol": {
          "type": "string",
          "default": "🔺 "
        },
        "style": {
          "type": "string",
          "default": "red bold"
        },
        "disabled": {
          "type": "boolean",
          "default": false
        },
        "detect_extensions": {
          "type": "array",
          "items": {
            "type": "string"
          },
          "default": [
            "red",
            "reds"
          ]
        },
        "detect_files": {
          "type": "array",
          "items": {
            "type": "string"
          },
          "default": []
        },
        "detect_folders": {
          "type": "array",
          "items": {
            "type": "string"
          },
          "default": []
        }
      },
      "additionalProperties": false
    },
    "RLangConfig": {
      "type": "object",
      "properties": {
        "format": {
          "type": "string",
          "default": "via [$symbol($version )]($style)"
        },
        "version_format": {
          "type": "string",
          "default": "v${raw}"
        },
        "style": {
          "type": "string",
          "default": "blue bold"
        },
        "symbol": {
          "type": "string",
          "default": "📐 "
        },
        "disabled": {
          "type": "boolean",
          "default": false
        },
        "detect_extensions": {
          "type": "array",
          "items": {
            "type": "string"
          },
          "default": [
            "R",
            "Rd",
            "Rmd",
            "Rproj",
            "Rsx"
          ]
        },
        "detect_files": {
          "type": "array",
          "items": {
            "type": "string"
          },
          "default": [
            "DESCRIPTION"
          ]
        },
        "detect_folders": {
          "type": "array",
          "items": {
            "type": "string"
          },
          "default": [
            ".Rproj.user"
          ]
        }
      },
      "additionalProperties": false
    },
    "RubyConfig": {
      "type": "object",
      "properties": {
        "format": {
          "type": "string",
          "default": "via [$symbol($version )]($style)"
        },
        "version_format": {
          "type": "string",
          "default": "v${raw}"
        },
        "symbol": {
          "type": "string",
          "default": "💎 "
        },
        "style": {
          "type": "string",
          "default": "bold red"
        },
        "disabled": {
          "type": "boolean",
          "default": false
        },
        "detect_extensions": {
          "type": "array",
          "items": {
            "type": "string"
          },
          "default": [
            "rb"
          ]
        },
        "detect_files": {
          "type": "array",
          "items": {
            "type": "string"
          },
          "default": [
            "Gemfile",
            ".ruby-version"
          ]
        },
        "detect_folders": {
          "type": "array",
          "items": {
            "type": "string"
          },
          "default": []
        },
        "detect_variables": {
          "type": "array",
          "items": {
            "type": "string"
          },
          "default": [
            "RUBY_VERSION",
            "RBENV_VERSION"
          ]
        }
      },
      "additionalProperties": false
    },
    "RustConfig": {
      "type": "object",
      "properties": {
        "format": {
          "type": "string",
          "default": "via [$symbol($version )]($style)"
        },
        "version_format": {
          "type": "string",
          "default": "v${raw}"
        },
        "symbol": {
          "type": "string",
          "default": "🦀 "
        },
        "style": {
          "type": "string",
          "default": "bold red"
        },
        "disabled": {
          "type": "boolean",
          "default": false
        },
        "detect_extensions": {
          "type": "array",
          "items": {
            "type": "string"
          },
          "default": [
            "rs"
          ]
        },
        "detect_files": {
          "type": "array",
          "items": {
            "type": "string"
          },
          "default": [
            "Cargo.toml"
          ]
        },
        "detect_folders": {
          "type": "array",
          "items": {
            "type": "string"
          },
          "default": []
        }
      },
      "additionalProperties": false
    },
    "ScalaConfig": {
      "type": "object",
      "properties": {
        "format": {
          "type": "string",
          "default": "via [$symbol($version )]($style)"
        },
        "version_format": {
          "type": "string",
          "default": "v${raw}"
        },
        "disabled": {
          "type": "boolean",
          "default": false
        },
        "style": {
          "type": "string",
          "default": "red bold"
        },
        "symbol": {
          "type": "string",
          "default": "🆂 "
        },
        "detect_extensions": {
          "type": "array",
          "items": {
            "type": "string"
          },
          "default": [
            "sbt",
            "scala"
          ]
        },
        "detect_files": {
          "type": "array",
          "items": {
            "type": "string"
          },
          "default": [
            ".scalaenv",
            ".sbtenv",
            "build.sbt"
          ]
        },
        "detect_folders": {
          "type": "array",
          "items": {
            "type": "string"
          },
          "default": [
            ".metals"
          ]
        }
      },
      "additionalProperties": false
    },
    "ShellConfig": {
      "type": "object",
      "properties": {
        "format": {
          "type": "string",
          "default": "[$indicator]($style) "
        },
        "bash_indicator": {
          "type": "string",
          "default": "bsh"
        },
        "fish_indicator": {
          "type": "string",
          "default": "fsh"
        },
        "zsh_indicator": {
          "type": "string",
          "default": "zsh"
        },
        "powershell_indicator": {
          "type": "string",
          "default": "psh"
        },
        "pwsh_indicator": {
          "type": [
            "string",
            "null"
          ]
        },
        "ion_indicator": {
          "type": "string",
          "default": "ion"
        },
        "elvish_indicator": {
          "type": "string",
          "default": "esh"
        },
        "tcsh_indicator": {
          "type": "string",
          "default": "tsh"
        },
        "nu_indicator": {
          "type": "string",
          "default": "nu"
        },
        "xonsh_indicator": {
          "type": "string",
          "default": "xsh"
        },
        "cmd_indicator": {
          "type": "string",
          "default": "cmd"
        },
        "unknown_indicator": {
          "type": "string",
          "default": ""
        },
        "style": {
          "type": "string",
          "default": "white bold"
        },
        "disabled": {
          "type": "boolean",
          "default": true
        }
      },
      "additionalProperties": false
    },
    "ShLvlConfig": {
      "type": "object",
      "properties": {
        "format": {
          "type": "string",
          "default": "[$symbol$shlvl]($style) "
        },
        "threshold": {
          "type": "integer",
          "format": "int64",
          "default": 2
        },
        "symbol": {
          "type": "string",
          "default": "↕️  "
        },
        "repeat": {
          "type": "boolean",
          "default": false
        },
        "repeat_offset": {
          "type": "integer",
          "format": "uint64",
          "minimum": 0,
          "default": 0
        },
        "style": {
          "type": "string",
          "default": "bold yellow"
        },
        "disabled": {
          "type": "boolean",
          "default": true
        }
      },
      "additionalProperties": false
    },
    "SingularityConfig": {
      "type": "object",
      "properties": {
        "format": {
          "type": "string",
          "default": "[$symbol\\[$env\\]]($style) "
        },
        "symbol": {
          "type": "string",
          "default": ""
        },
        "style": {
          "type": "string",
          "default": "blue bold dimmed"
        },
        "disabled": {
          "type": "boolean",
          "default": false
        }
      },
      "additionalProperties": false
    },
    "SolidityConfig": {
      "type": "object",
      "properties": {
        "format": {
          "type": "string",
          "default": "via [$symbol($version)]($style)"
        },
        "version_format": {
          "type": "string",
          "default": "v${major}.${minor}.${patch}"
        },
        "disabled": {
          "type": "boolean",
          "default": false
        },
        "style": {
          "type": "string",
          "default": "bold blue"
        },
        "symbol": {
          "type": "string",
          "default": "S "
        },
        "compiler": {
          "$ref": "#/$defs/Either_for_string_and_Array_of_string",
          "default": [
            "solc"
          ]
        },
        "detect_extensions": {
          "type": "array",
          "items": {
            "type": "string"
          },
          "default": [
            "sol"
          ]
        },
        "detect_files": {
          "type": "array",
          "items": {
            "type": "string"
          },
          "default": []
        },
        "detect_folders": {
          "type": "array",
          "items": {
            "type": "string"
          },
          "default": []
        }
      },
      "additionalProperties": false
    },
    "SpackConfig": {
      "type": "object",
      "properties": {
        "format": {
          "type": "string",
          "default": "via [$symbol$environment]($style) "
        },
        "truncation_length": {
          "type": "integer",
          "format": "uint",
          "minimum": 0,
          "default": 1
        },
        "symbol": {
          "type": "string",
          "default": "🅢 "
        },
        "style": {
          "type": "string",
          "default": "blue bold"
        },
        "disabled": {
          "type": "boolean",
          "default": false
        }
      },
      "additionalProperties": false
    },
    "StatusConfig": {
      "type": "object",
      "properties": {
        "format": {
          "type": "string",
          "default": "[$symbol$status]($style) "
        },
        "symbol": {
          "type": "string",
          "default": "❌"
        },
        "success_symbol": {
          "type": "string",
          "default": ""
        },
        "not_executable_symbol": {
          "type": "string",
          "default": "🚫"
        },
        "not_found_symbol": {
          "type": "string",
          "default": "🔍"
        },
        "sigint_symbol": {
          "type": "string",
          "default": "🧱"
        },
        "signal_symbol": {
          "type": "string",
          "default": "⚡"
        },
        "style": {
          "type": "string",
          "default": "bold red"
        },
        "success_style": {
          "type": [
            "string",
            "null"
          ]
        },
        "failure_style": {
          "type": [
            "string",
            "null"
          ]
        },
        "map_symbol": {
          "type": "boolean",
          "default": false
        },
        "recognize_signal_code": {
          "type": "boolean",
          "default": true
        },
        "pipestatus": {
          "type": "boolean",
          "default": false
        },
        "pipestatus_separator": {
          "type": "string",
          "default": "|"
        },
        "pipestatus_format": {
          "type": "string",
          "default": "\\[$pipestatus\\] => [$symbol$common_meaning$signal_name$maybe_int]($style) "
        },
        "pipestatus_segment_format": {
          "type": [
            "string",
            "null"
          ]
        },
        "disabled": {
          "type": "boolean",
          "default": true
        }
      },
      "additionalProperties": false
    },
    "SudoConfig": {
      "type": "object",
      "properties": {
        "format": {
          "type": "string",
          "default": "[as $symbol]($style)"
        },
        "symbol": {
          "type": "string",
          "default": "🧙 "
        },
        "style": {
          "type": "string",
          "default": "bold blue"
        },
        "allow_windows": {
          "type": "boolean",
          "default": false
        },
        "disabled": {
          "type": "boolean",
          "default": true
        }
      },
      "additionalProperties": false
    },
    "SwiftConfig": {
      "type": "object",
      "properties": {
        "format": {
          "type": "string",
          "default": "via [$symbol($version )]($style)"
        },
        "version_format": {
          "type": "string",
          "default": "v${raw}"
        },
        "symbol": {
          "type": "string",
          "default": "🐦 "
        },
        "style": {
          "type": "string",
          "default": "bold 202"
        },
        "disabled": {
          "type": "boolean",
          "default": false
        },
        "detect_extensions": {
          "type": "array",
          "items": {
            "type": "string"
          },
          "default": [
            "swift"
          ]
        },
        "detect_files": {
          "type": "array",
          "items": {
            "type": "string"
          },
          "default": [
            "Package.swift"
          ]
        },
        "detect_folders": {
          "type": "array",
          "items": {
            "type": "string"
          },
          "default": []
        }
      },
      "additionalProperties": false
    },
    "TerraformConfig": {
      "type": "object",
      "properties": {
        "format": {
          "type": "string",
          "default": "via [$symbol$workspace]($style) "
        },
        "version_format": {
          "type": "string",
          "default": "v${raw}"
        },
        "symbol": {
          "type": "string",
          "default": "💠 "
        },
        "style": {
          "type": "string",
          "default": "bold 105"
        },
        "disabled": {
          "type": "boolean",
          "default": false
        },
        "detect_extensions": {
          "type": "array",
          "items": {
            "type": "string"
          },
          "default": [
            "tf",
            "tfplan",
            "tfstate"
          ]
        },
        "detect_files": {
          "type": "array",
          "items": {
            "type": "string"
          },
          "default": []
        },
        "detect_folders": {
          "type": "array",
          "items": {
            "type": "string"
          },
          "default": [
            ".terraform"
          ]
        }
      },
      "additionalProperties": false
    },
    "TimeConfig": {
      "type": "object",
      "properties": {
        "format": {
          "type": "string",
          "default": "at [$time]($style) "
        },
        "style": {
          "type": "string",
          "default": "bold yellow"
        },
        "use_12hr": {
          "type": "boolean",
          "default": false
        },
        "time_format": {
          "type": [
            "string",
            "null"
          ]
        },
        "disabled": {
          "type": "boolean",
          "default": true
        },
        "utc_time_offset": {
          "type": "string",
          "default": "local"
        },
        "time_range": {
          "type": "string",
          "default": "-"
        }
      },
      "additionalProperties": false
    },
    "TypstConfig": {
      "type": "object",
      "properties": {
        "format": {
          "type": "string",
          "default": "via [$symbol($version )]($style)"
        },
        "version_format": {
          "type": "string",
          "default": "v${raw}"
        },
        "symbol": {
          "type": "string",
          "default": "t "
        },
        "style": {
          "type": "string",
          "default": "bold #0093A7"
        },
        "disabled": {
          "type": "boolean",
          "default": false
        },
        "detect_extensions": {
          "type": "array",
          "items": {
            "type": "string"
          },
          "default": [
            "typ"
          ]
        },
        "detect_files": {
          "type": "array",
          "items": {
            "type": "string"
          },
          "default": [
            "template.typ"
          ]
        },
        "detect_folders": {
          "type": "array",
          "items": {
            "type": "string"
          },
          "default": []
        }
      },
      "additionalProperties": false
    },
    "UsernameConfig": {
      "type": "object",
      "properties": {
        "format": {
          "type": "string",
          "default": "[$user]($style) in "
        },
        "detect_env_vars": {
          "type": "array",
          "items": {
            "type": "string"
          },
          "default": []
        },
        "style_root": {
          "type": "string",
          "default": "red bold"
        },
        "style_user": {
          "type": "string",
          "default": "yellow bold"
        },
        "show_always": {
          "type": "boolean",
          "default": false
        },
        "disabled": {
          "type": "boolean",
          "default": false
        },
        "aliases": {
          "type": "object",
          "additionalProperties": {
            "type": "string"
          },
          "default": {}
        }
      },
      "additionalProperties": false
    },
    "VagrantConfig": {
      "type": "object",
      "properties": {
        "format": {
          "type": "string",
          "default": "via [$symbol($version )]($style)"
        },
        "version_format": {
          "type": "string",
          "default": "v${raw}"
        },
        "symbol": {
          "type": "string",
          "default": "⍱ "
        },
        "style": {
          "type": "string",
          "default": "cyan bold"
        },
        "disabled": {
          "type": "boolean",
          "default": false
        },
        "detect_extensions": {
          "type": "array",
          "items": {
            "type": "string"
          },
          "default": []
        },
        "detect_files": {
          "type": "array",
          "items": {
            "type": "string"
          },
          "default": [
            "Vagrantfile"
          ]
        },
        "detect_folders": {
          "type": "array",
          "items": {
            "type": "string"
          },
          "default": []
        }
      },
      "additionalProperties": false
    },
    "VcshConfig": {
      "type": "object",
      "properties": {
        "format": {
          "type": "string",
          "default": "vcsh [$symbol$repo]($style) "
        },
        "symbol": {
          "type": "string",
          "default": ""
        },
        "style": {
          "type": "string",
          "default": "bold yellow"
        },
        "disabled": {
          "type": "boolean",
          "default": false
        }
      },
      "additionalProperties": false
    },
    "VConfig": {
      "type": "object",
      "properties": {
        "format": {
          "type": "string",
          "default": "via [$symbol($version )]($style)"
        },
        "version_format": {
          "type": "string",
          "default": "v${raw}"
        },
        "symbol": {
          "type": "string",
          "default": "V "
        },
        "style": {
          "type": "string",
          "default": "blue bold"
        },
        "disabled": {
          "type": "boolean",
          "default": false
        },
        "detect_extensions": {
          "type": "array",
          "items": {
            "type": "string"
          },
          "default": [
            "v"
          ]
        },
        "detect_files": {
          "type": "array",
          "items": {
            "type": "string"
          },
          "default": [
            "v.mod",
            "vpkg.json",
            ".vpkg-lock.json"
          ]
        },
        "detect_folders": {
          "type": "array",
          "items": {
            "type": "string"
          },
          "default": []
        }
      },
      "additionalProperties": false
    },
    "XMakeConfig": {
      "type": "object",
      "properties": {
        "format": {
          "type": "string",
          "default": "via [$symbol($version )]($style)"
        },
        "version_format": {
          "type": "string",
          "default": "v${raw}"
        },
        "symbol": {
          "type": "string",
          "default": "△ "
        },
        "style": {
          "type": "string",
          "default": "bold green"
        },
        "disabled": {
          "type": "boolean",
          "default": false
        },
        "detect_extensions": {
          "type": "array",
          "items": {
            "type": "string"
          },
          "default": []
        },
        "detect_files": {
          "type": "array",
          "items": {
            "type": "string"
          },
          "default": [
            "xmake.lua"
          ]
        },
        "detect_folders": {
          "type": "array",
          "items": {
            "type": "string"
          },
          "default": []
        }
      },
      "additionalProperties": false
    },
    "ZigConfig": {
      "type": "object",
      "properties": {
        "format": {
          "type": "string",
          "default": "via [$symbol($version )]($style)"
        },
        "version_format": {
          "type": "string",
          "default": "v${raw}"
        },
        "symbol": {
          "type": "string",
          "default": "↯ "
        },
        "style": {
          "type": "string",
          "default": "bold yellow"
        },
        "disabled": {
          "type": "boolean",
          "default": false
        },
        "detect_extensions": {
          "type": "array",
          "items": {
            "type": "string"
          },
          "default": [
            "zig"
          ]
        },
        "detect_files": {
          "type": "array",
          "items": {
            "type": "string"
          },
          "default": []
        },
        "detect_folders": {
          "type": "array",
          "items": {
            "type": "string"
          },
          "default": []
        }
      },
      "additionalProperties": false
    },
    "CustomConfig": {
      "type": "object",
      "properties": {
        "description": {
          "type": "string",
          "default": "<custom config>"
        },
        "format": {
          "type": "string",
          "default": "[$symbol($output )]($style)"
        },
        "symbol": {
          "type": "string",
          "default": ""
        },
        "command": {
          "type": "string",
          "default": ""
        },
        "when": {
          "$ref": "#/$defs/Either_for_boolean_and_string",
          "default": false
        },
        "require_repo": {
          "type": "boolean",
          "default": false
        },
        "shell": {
          "$ref": "#/$defs/Either_for_string_and_Array_of_string",
          "default": []
        },
        "style": {
          "type": "string",
          "default": "green bold"
        },
        "disabled": {
          "type": "boolean",
          "default": false
        },
        "detect_files": {
          "type": "array",
          "items": {
            "type": "string"
          },
          "default": []
        },
        "detect_extensions": {
          "type": "array",
          "items": {
            "type": "string"
          },
          "default": []
        },
        "detect_folders": {
          "type": "array",
          "items": {
            "type": "string"
          },
          "default": []
        },
        "os": {
          "type": [
            "string",
            "null"
          ]
        },
        "use_stdin": {
          "type": [
            "boolean",
            "null"
          ]
        },
        "ignore_timeout": {
          "type": "boolean",
          "default": false
        },
        "unsafe_no_escape": {
          "type": "boolean",
          "default": false
        }
      },
      "additionalProperties": false
    },
    "Either_for_boolean_and_string": {
      "anyOf": [
        {
          "type": "boolean"
        },
        {
          "type": "string"
        }
      ]
    }
  }
}<|MERGE_RESOLUTION|>--- conflicted
+++ resolved
@@ -421,26 +421,16 @@
           "docker-compose.yaml",
           "Dockerfile"
         ],
-<<<<<<< HEAD
         "detect_folders": [],
-        "disabled": false,
-        "format": "via [$symbol$context]($style) ",
         "ignore_contexts": [
           "default"
-        ],
-        "only_with_files": true,
-        "style": "blue bold",
-        "symbol": "🐳 "
+        ]
       },
       "allOf": [
         {
           "$ref": "#/definitions/DockerContextConfig"
         }
       ]
-=======
-        "detect_folders": []
-      }
->>>>>>> 2581f8f9
     },
     "dotnet": {
       "$ref": "#/$defs/DotnetConfig",
@@ -914,26 +904,17 @@
         "detect_extensions": [],
         "detect_files": [],
         "detect_folders": [],
-<<<<<<< HEAD
-        "disabled": true,
-        "format": "[$symbol$context( \\($namespace\\))]($style) in ",
         "ignore_combo": {},
         "ignore_contexts": [],
         "ignore_namespaces": [],
-        "style": "cyan bold",
-        "symbol": "☸ ",
-        "user_aliases": {}
+        "detect_env_vars": [],
+        "contexts": []
       },
       "allOf": [
         {
           "$ref": "#/definitions/KubernetesConfig"
         }
       ]
-=======
-        "detect_env_vars": [],
-        "contexts": []
-      }
->>>>>>> 2581f8f9
     },
     "line_break": {
       "$ref": "#/$defs/LineBreakConfig",
@@ -2859,9 +2840,9 @@
         },
         "detect_folders": {
           "type": "array",
-          "items": {
-            "type": "string"
-<<<<<<< HEAD
+          "default": [],
+          "items": {
+            "type": "string"
           }
         },
         "ignore_contexts": {
@@ -2872,10 +2853,6 @@
           "items": {
             "type": "string"
           }
-=======
-          },
-          "default": []
->>>>>>> 2581f8f9
         }
       },
       "additionalProperties": false
